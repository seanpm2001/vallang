/*******************************************************************************
 * Copyright (c) 2012 Centrum Wiskunde en Informatica (CWI)
 * All rights reserved. This program and the accompanying materials
 * are made available under the terms of the Eclipse Public License v1.0
 * which accompanies this distribution, and is available at
 * http://www.eclipse.org/legal/epl-v10.html
 *
 * Contributors:
 *    Anya Helene Bagge (University of Bergen) - implementation
 *    Arnold Lankamp - base implementation (from TestBinaryIO.java)
 *******************************************************************************/
package org.eclipse.imp.pdb.test;

import java.io.ByteArrayInputStream;
import java.io.ByteArrayOutputStream;
import java.io.IOException;
import java.util.Arrays;
import java.util.Collections;
import java.util.List;
import junit.framework.TestCase;

import org.eclipse.imp.pdb.facts.IMap;
import org.eclipse.imp.pdb.facts.IMapWriter;
import org.eclipse.imp.pdb.facts.IString;
import org.eclipse.imp.pdb.facts.IValue;
import org.eclipse.imp.pdb.facts.IValueFactory;
import org.eclipse.imp.pdb.facts.io.binary.BinaryReader;
import org.eclipse.imp.pdb.facts.io.binary.BinaryWriter;
import org.eclipse.imp.pdb.facts.type.Type;
import org.eclipse.imp.pdb.facts.type.TypeFactory;
import org.eclipse.imp.pdb.facts.type.TypeStore;

/**
 * @author Anya Helene Bagge
 */
public abstract class BaseTestMap extends TestCase {
	protected final TypeStore ts = new TypeStore();
	protected final TypeFactory tf = TypeFactory.getInstance();
	private final Type fromToMapType = tf.mapType(tf.stringType(), "from", tf.stringType(), "to");
	private final Type fromToValueMapType = tf.mapType(tf.valueType(), "from", tf.valueType(), "to");
	private final Type keyValueMapType = tf.mapType(tf.stringType(), "key", tf.stringType(), "value");
	private final Type unlabeledMapType = tf.mapType(tf.stringType(), tf.stringType());
	enum Kind { BINARY };
	protected IValueFactory vf;
	private Type a;
	private Type b;
	private TestValue[] testValues;
	private IMap[] testMaps;
	private StringPair[] keyValues;
	
	protected void setUp(IValueFactory factory) throws Exception {
		vf = factory;
		a = tf.abstractDataType(ts, "A");
		b = tf.abstractDataType(ts, "B");
		testValues = new TestValue[]{
				new TestValue(this, "Bergen", "Amsterdam", "from", "to"),
				new TestValue(this, "New York", "London", null, null),
				new TestValue(this, "Banana", "Fruit", "key", "value"),
		};
		
		testMaps = new IMap[] {
				vf.map(fromToMapType),
				vf.map(keyValueMapType),
				vf.map(unlabeledMapType),
				vf.map(fromToMapType).put(vf.string("Bergen"), vf.string("Amsterdam")),
				vf.map(fromToValueMapType).put(vf.string("Bergen"), vf.string("Amsterdam")).put(vf.string("Mango"), vf.string("Yummy")),
				vf.map(fromToMapType).put(vf.string("Bergen"), vf.string("Amsterdam")).put(vf.string("Amsterdam"), vf.string("Frankfurt")),
				vf.map(fromToMapType).put(vf.string("Bergen"), vf.string("Amsterdam")).put(vf.string("Amsterdam"), vf.string("Frankfurt")).put(vf.string("Frankfurt"), vf.string("Moscow")),
				vf.map(keyValueMapType).put(vf.string("Bergen"), vf.string("Rainy")).put(vf.string("Helsinki"), vf.string("Cold")),
				vf.map(unlabeledMapType).put(vf.string("Mango"), vf.string("Sweet")).put(vf.string("Banana"), vf.string("Yummy")),
		};
		
		String[] strings = new String[] { "Bergen", "Amsterdam", "Frankfurt", "Helsinki", "Moscow", "Rainy", "Cold", "Mango", "Banana", "Sweet", "Yummy" };
		List<String> list1 = Arrays.asList(strings);
		List<String> list2 = Arrays.asList(strings);
		Collections.shuffle(list1);
		Collections.shuffle(list2);
		keyValues = new StringPair[strings.length];
		for(int i = 0; i < strings.length; i++) {
			keyValues[i] = new StringPair(vf.string(list1.get(i)), vf.string(list2.get(i)));
		}
	}

	public void testNoLabels() {
		// make a non-labeled map type, and the labels should be null
		Type type = tf.mapType(a, b);

		assertNull(type.getKeyLabel());
		assertNull(type.getValueLabel());
	}

	public void testLabels() {
		// make a labeled map type, and the labels should match
		Type type = tf.mapType(a, "apple", b, "banana");

		assertEquals("apple", type.getKeyLabel());
		assertEquals("banana", type.getValueLabel());
	}

	public void testTwoLabels1() {
		// make two map types with same key/value types but different labels,
		// and the labels should be kept distinct
		Type type1 = tf.mapType(a, "apple", b, "banana");
		Type type2 = tf.mapType(a, "orange", b, "mango");
		Type type3 = tf.mapType(a, b);

		assertEquals("apple", type1.getKeyLabel());
		assertEquals("banana", type1.getValueLabel());
		assertEquals("orange", type2.getKeyLabel());
		assertEquals("mango", type2.getValueLabel());
		assertNull(type3.getKeyLabel());
		assertNull(type3.getValueLabel());
	}

	public void testTwoLabels2() {
		Type type1 = tf.mapType(a, "apple", b, "banana");
		Type type2 = tf.mapType(a, "orange", b, "mango");

		assertTrue("Two map types with different labels should be equivalent", type1.equivalent(type2));
		assertTrue("Two map types with different labels should be equivalent", type2.equivalent(type1));
		assertFalse("Two map types with different labels should not be equals", type1.equals(type2));
		assertFalse("Two map types with different labels should not be equals", type2.equals(type1));

		Type type3 = tf.mapType(a, b);
		assertTrue("Labeled and unlabeled maps should be equivalent", type1.equivalent(type3));
		assertTrue("Labeled and unlabeled maps should be equivalent", type3.equivalent(type1));
		assertTrue("Labeled and unlabeled maps should be equivalent", type2.equivalent(type3));
		assertTrue("Labeled and unlabeled maps should be equivalent", type3.equivalent(type2));
		assertFalse("Labeled and unlabeled maps should not be equals", type1.equals(type3));
		assertFalse("Labeled and unlabeled maps should not be equals", type3.equals(type1));
		assertFalse("Labeled and unlabeled maps should not be equals", type2.equals(type3));
		assertFalse("Labeled and unlabeled maps should not be equals", type3.equals(type2));
	}

	/**
	 * Check basic properties of put()
	 */
	public void testPut() {
		for(IMap map : testMaps) {
			for(StringPair p : keyValues) {
				IMap newMap = map.put(p.a, p.b);
				assertTrue(newMap.containsKey(p.a));
				assertEquals(p.b, newMap.get(p.a));
				assertEquals(map.getType().getKeyLabel(), newMap.getType().getKeyLabel());
				assertEquals(map.getType().getValueLabel(), newMap.getType().getValueLabel());
				assertTrue(map.getType().isSubtypeOf(newMap.getType()));
			}
		}
	}
	
	/**
	 * Check that putting doesn't modify original map, and doesn't modify other elements.
	 */
	public void testPutModification() {
		for(IMap map : testMaps) {
			for(StringPair p : keyValues) { // testing with an arbitrary element of map is sufficient
				if(map.containsKey(p.a)) {
					IValue val = map.get(p.a);
					for(StringPair q : keyValues) {
						IMap newMap = map.put(q.a, q.b);
						assertEquals(val, map.get(p.a)); // original is never modified
						if(!p.a.isEqual(q.a))
							assertEquals(val, newMap.get(p.a)); // only element q.a is modified
					}
				}
					
			}
		}
	}
	
	public void testCommon() {
		for(IMap map1 : testMaps) {
			for(IMap map2 : testMaps) {
				IMap map3 = map1.common(map2);
				// all common values are present
				for(IValue key : map1) {
					if(map1.get(key).equals(map2.get(key))) {
						assertEquals(map1.get(key), map3.get(key));
					}
				}
				// type is lub of map1 and map2 types
				if(!map3.isEmpty()) {
					assertTrue(map1.getType().toString() + " <: " + map3.getType(), map1.getType().isSubtypeOf(map3.getType()));
					assertTrue(map2.getType().toString() + " <: " + map3.getType(), map2.getType().isSubtypeOf(map3.getType()));
				}
				
				// check labels
				if(!map2.getType().hasFieldNames()) {
					assertEquals(map1.getType().getKeyLabel(), map3.getType().getKeyLabel());
					assertEquals(map1.getType().getValueLabel(), map3.getType().getValueLabel());
				}
				if(!map1.getType().hasFieldNames()) {
					assertEquals(map2.getType().getKeyLabel(), map3.getType().getKeyLabel());
					assertEquals(map2.getType().getValueLabel(), map3.getType().getValueLabel());
				}
			}

		}
	}

	public void testJoin() {
		for(IMap map1 : testMaps) {
			for(IMap map2 : testMaps) {
				IMap map3 = map1.join(map2);
				// should contain all values from map2...
				for(IValue key : map2) {
					assertEquals(map2.get(key), map3.get(key));
				}
				// ...and all values from map1 unless the keys are in map2
				for(IValue key : map1) {
					if(!map2.containsKey(key)) {
						assertEquals(map1.get(key), map3.get(key));
					}
				}
				
				// type is lub of map1 and map2 types
				if(!map3.isEmpty()) {
					assertTrue(map1.getType().toString() + " <: " + map3.getType(), map1.getType().isSubtypeOf(map3.getType()));
					assertTrue(map2.getType().toString() + " <: " + map3.getType(), map2.getType().isSubtypeOf(map3.getType()));
				}
				
				// check labels
				if(!map2.getType().hasFieldNames()) {
					assertEquals(map1.getType().getKeyLabel(), map3.getType().getKeyLabel());
					assertEquals(map1.getType().getValueLabel(), map3.getType().getValueLabel());
				}
				if(!map1.getType().hasFieldNames()) {
					assertEquals(map2.getType().getKeyLabel(), map3.getType().getKeyLabel());
					assertEquals(map2.getType().getValueLabel(), map3.getType().getValueLabel());
				}
			}

		}
	}

	public void testCompose() {
		for(IMap map1 : testMaps) {
			for(IMap map2 : testMaps) {
				IMap map3 = map1.compose(map2);
				// should map keys in map1 to values in map2
				for(IValue key : map1) {
					if(map2.containsKey(map1.get(key)))
						assertEquals(map2.get(map1.get(key)), map3.get(key));
					else
						assertNull(map3.get(key));
				}
				
				// type is key type of map1 and value type of map2
				if(!map3.isEmpty()) {
					assertEquals(map1.getType().getKeyType(), map3.getType().getKeyType());
					assertEquals(map2.getType().getValueType(), map3.getType().getValueType());
				}
				
				// check labels
				if(map1.getType().hasFieldNames() && map2.getType().hasFieldNames()) {
					assertEquals(map1.getType().getKeyLabel(), map3.getType().getKeyLabel());
					assertEquals(map2.getType().getValueLabel(), map3.getType().getValueLabel());
				}
				else {
					assertFalse(map3.getType().hasFieldNames());
				}
			}

		}
	}

	public void testRemove() {
		for(IMap map1 : testMaps) {
			for(IMap map2 : testMaps) {
				IMap map3 = map1.remove(map2);
				for(IValue key : map2) {
					assertFalse("Key " + key + " should not exist", map3.containsKey(key));
				}
				
				// type is same as map1
				if(!map3.isEmpty()) {
					assertEquals(map1.getType(), map3.getType());
				}
				
				// labels are same as map1
				if(map1.getType().hasFieldNames()) {
					assertEquals(map1.getType().getKeyLabel(), map3.getType().getKeyLabel());
					assertEquals(map1.getType().getValueLabel(), map3.getType().getValueLabel());
				}
			}

		}
	}
	
	public void testLabelsIO(){
		try{
			for(int i = 0; i < testValues.length; i++){
				for(Kind k : Kind.values()) {
					TestValue testValue = testValues[i];

					assertEquals(testValue.keyLabel, testValue.value.getType().getKeyLabel());
					assertEquals(testValue.valueLabel, testValue.value.getType().getValueLabel());
					
					System.out.println(testValue + " : " + testValue.value.getType()); // Temp

					IValue result = doIO(testValue.value, k);
					System.out.println(result + " : " + result.getType()); // Temp
					System.out.println(); // Temp

					if(!testValue.value.isEqual(result)){
						String message = "Not equal: \n\t"+testValue+" : "+testValue.value.getType()+"\n\t"+result+" : "+result.getType();
						System.err.println(message);
						fail(message);
					}

					Type resultType = result.getType();
					assertEquals("Labels should be preserved by " + k.name() + " IO: ", testValue.keyLabel, resultType.getKeyLabel());
					assertEquals("Labels should be preserved by " + k.name() + " IO: ", testValue.valueLabel, resultType.getValueLabel());
				}
			}
		}catch(IOException ioex){
			ioex.printStackTrace();
			fail(ioex.getMessage());
		}
	}

	private IValue doIO(IValue val, Kind kind) throws IOException {
		switch(kind) {
		case BINARY: {
			ByteArrayOutputStream baos = new ByteArrayOutputStream();
			BinaryWriter binaryWriter = new BinaryWriter(val, baos, ts);
			binaryWriter.serialize();

			byte[] data = baos.toByteArray();
			ByteArrayInputStream bais = new ByteArrayInputStream(data);
			BinaryReader binaryReader = new BinaryReader(vf, ts, bais);
			System.out.print("data: ");
			printBytes(data); // Temp
			return binaryReader.deserialize();
		}
		/*// Doesn't work, but should, perhaps?
		case XML: {
			ByteArrayOutputStream baos = new ByteArrayOutputStream();
			XMLWriter writer = new XMLWriter();
			writer.write(val, new OutputStreamWriter(baos), ts);

			byte[] data = baos.toByteArray();
			ByteArrayInputStream bais = new ByteArrayInputStream(data);
			XMLReader reader = new XMLReader();
			printBytes(data); // Temp
			return reader.read(vf, new InputStreamReader(bais));
		}
		*/
		
		/* TEXT IO shouldn't work, since the labels aren't present in the standard text representation */

		/* // Doesn't work, but should, perhaps?
		case ATERM: {
			ByteArrayOutputStream baos = new ByteArrayOutputStream();
			ATermWriter writer = new ATermWriter();
			writer.write(val, new OutputStreamWriter(baos), ts);

			byte[] data = baos.toByteArray();
			ByteArrayInputStream bais = new ByteArrayInputStream(data);
			ATermReader reader = new ATermReader();
			printBytes(data); // Temp
			return reader.read(vf, bais);
		}
		*/
		default:
			throw new RuntimeException("Missing case: " + kind.name());
		}
	}

	private final static String[] HEX = new String[]{"0","1","2","3","4","5","6","7","8","9","a","b","c","d","e","f"};

	// May be handy when debugging.
	private static void printBytes(byte[] bytes){
		for(int i = 0; i < bytes.length; i++){
			byte b = bytes[i];
			int higher = (b & 0xf0) >> 4;
		int lower = b & 0xf;
		System.out.print("0x");
		System.out.print(HEX[higher]);
		System.out.print(HEX[lower]);
		System.out.print(" ");
		}
		System.out.println();
	}

	static class TestValue {
		Type type;
		IValue value;
		String keyLabel;
		String valueLabel;

		TestValue(BaseTestMap baseTestMap, String key, String value, String keyLabel, String valueLabel) {
			TypeFactory tf = baseTestMap.tf;
			IValueFactory vf = baseTestMap.vf;
			this.keyLabel = keyLabel;
			this.valueLabel = valueLabel;
			if(keyLabel != null && valueLabel != null)
				type = tf.mapType(tf.stringType(), keyLabel, tf.stringType(), valueLabel);
			else
				type = tf.mapType(tf.stringType(), tf.stringType());
<<<<<<< HEAD
			IMapWriter writer = vf.mapWriter(type);
			writer.put(vf.string(key), vf.string(value));
      this.value = writer.done();
=======
			this.value = vf.map(type).put(vf.string(key), vf.string(value));
>>>>>>> 1a2ee320
		}
		
		public String toString() {
			return value.toString();
		}
	}
	
	static class StringPair {
		IString a;
		IString b;
		
		StringPair(IString a, IString b) {
			this.a = a;
			this.b = b;
		}
	}
}<|MERGE_RESOLUTION|>--- conflicted
+++ resolved
@@ -398,13 +398,7 @@
 				type = tf.mapType(tf.stringType(), keyLabel, tf.stringType(), valueLabel);
 			else
 				type = tf.mapType(tf.stringType(), tf.stringType());
-<<<<<<< HEAD
-			IMapWriter writer = vf.mapWriter(type);
-			writer.put(vf.string(key), vf.string(value));
-      this.value = writer.done();
-=======
 			this.value = vf.map(type).put(vf.string(key), vf.string(value));
->>>>>>> 1a2ee320
 		}
 		
 		public String toString() {
