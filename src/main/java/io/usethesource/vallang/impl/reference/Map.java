/*******************************************************************************
 * Copyright (c) 2013 CWI
 * All rights reserved. This program and the accompanying materials
 * are made available under the terms of the Eclipse Public License v1.0
 * which accompanies this distribution, and is available at
 * http://www.eclipse.org/legal/epl-v10.html
 *
 * Contributors:
 *
 *   * Michael Steindorfer - Michael.Steindorfer@cwi.nl - CWI
 *   * Jurgen J. Vinju - Jurgen.Vinju@cwi.nl - CWI
 *   * Paul Klint - Paul.Klint@cwi.nl - CWI
 *
 * Based on code by:
 *
 *   * Robert Fuhrer (rfuhrer@watson.ibm.com) - initial API and implementation
 *******************************************************************************/
package io.usethesource.vallang.impl.reference;

import java.util.AbstractMap;
import java.util.Iterator;
import java.util.Map.Entry;
import java.util.stream.Stream;
import java.util.stream.StreamSupport;

import org.checkerframework.checker.nullness.qual.EnsuresNonNullIf;
import org.checkerframework.checker.nullness.qual.Nullable;
import org.checkerframework.dataflow.qual.Pure;

import io.usethesource.vallang.IMap;
import io.usethesource.vallang.IMapWriter;
import io.usethesource.vallang.IRelation;
import io.usethesource.vallang.IValue;
import io.usethesource.vallang.type.Type;
import io.usethesource.vallang.util.ValueEqualsWrapper;

/*package*/ class Map implements IMap {
	final Type type;
	final java.util.Map<ValueEqualsWrapper, IValue> content;

	/*package*/ Map(Type candidateMapType, java.util.Map<ValueEqualsWrapper, IValue> content) {
		super();
		this.content = content;
		this.type = candidateMapType;
	}

	@Override
	public Type getType() {
		return type;
	}

	@Override
	public int size() {
		return content.size();
	}
	
	@Override
	@EnsuresNonNullIf(expression="get(#1)", result=true)
	@SuppressWarnings({"contracts.conditional.postcondition.not.satisfied", "contracts.conditional.postcondition.true.override.invalid"})
	public boolean containsKey(IValue key) {
	    return content.containsKey(key);
	}
	
	@Override
	public IMap removeKey(IValue key) {
	    IMapWriter w = writer();
	    for (Entry<IValue,IValue> cursor :(Iterable<Entry<IValue,IValue>>) () -> entryIterator()) {
	        if (!cursor.getKey().equals(key)) {
	            w.put(cursor.getKey(), cursor.getValue());
	        }
	    }
	    
	    return w.done();
	}

	@Override
	public boolean isEmpty() {
		return content.isEmpty();
	}

	@Override
	@Pure
	public @Nullable IValue get(IValue key) {
<<<<<<< HEAD
	    return content.get(key);
=======
	    // see how we can't use the hash tabel due to the semantics of isEqual
	    return content.get(new ValueEqualsWrapper(key));
>>>>>>> 6dd56b5f
	}

	@Override
	public Iterator<IValue> iterator() {
	    return new Iterator<IValue>() {
            Iterator<ValueEqualsWrapper> it = content.keySet().iterator();

            @Override
            public boolean hasNext() {
                return it.hasNext();
            }

            @Override
            public IValue next() {
                return it.next().getValue();
            }
        };
	}

	@Override
	public Iterator<IValue> valueIterator() {
		return content.values().iterator();
	}

	@Override
	public Iterator<Entry<IValue, IValue>> entryIterator() {
		return new Iterator<Entry<IValue, IValue>>() {
            Iterator<Entry<ValueEqualsWrapper, IValue>> it = content.entrySet().iterator();

            @Override
            public boolean hasNext() {
                return it.hasNext();
            }

            @Override
            public Entry<IValue, IValue> next() {
                Entry<ValueEqualsWrapper, IValue> entry = it.next();
                return new AbstractMap.SimpleImmutableEntry<>(entry.getKey().getValue(), entry.getValue());
            }
        };
	}

    @Override
    public Type getElementType() {
        // the iterator iterates over the keys
        return type.getKeyType();
    }

    @Override
    public IMap empty() {
        return writer().done();
    }

    @Override
    public IMapWriter writer() {
        return new MapWriter();
    }

    @Override
    public IRelation<IMap> asRelation() {
        throw new UnsupportedOperationException();
    }
    
    @Override
    public String toString() {
        return defaultToString();
    }

    @Override
    public int hashCode() {
        return content.hashCode();
    }
    
    @Override
    public boolean equals(@Nullable Object obj) {
        return defaultEquals(obj);
    }
    
    @Override
    public Stream<IValue> stream() {
        Iterable<Entry<IValue, IValue>> it = () -> entryIterator();
        return StreamSupport.stream(it.spliterator(), false).map(entry -> new Tuple(entry.getKey(), entry.getValue()));
    }
}<|MERGE_RESOLUTION|>--- conflicted
+++ resolved
@@ -17,7 +17,6 @@
  *******************************************************************************/
 package io.usethesource.vallang.impl.reference;
 
-import java.util.AbstractMap;
 import java.util.Iterator;
 import java.util.Map.Entry;
 import java.util.stream.Stream;
@@ -32,13 +31,12 @@
 import io.usethesource.vallang.IRelation;
 import io.usethesource.vallang.IValue;
 import io.usethesource.vallang.type.Type;
-import io.usethesource.vallang.util.ValueEqualsWrapper;
 
 /*package*/ class Map implements IMap {
 	final Type type;
-	final java.util.Map<ValueEqualsWrapper, IValue> content;
+	final java.util.Map<IValue, IValue> content;
 
-	/*package*/ Map(Type candidateMapType, java.util.Map<ValueEqualsWrapper, IValue> content) {
+	/*package*/ Map(Type candidateMapType, java.util.Map<IValue, IValue> content) {
 		super();
 		this.content = content;
 		this.type = candidateMapType;
@@ -81,29 +79,12 @@
 	@Override
 	@Pure
 	public @Nullable IValue get(IValue key) {
-<<<<<<< HEAD
 	    return content.get(key);
-=======
-	    // see how we can't use the hash tabel due to the semantics of isEqual
-	    return content.get(new ValueEqualsWrapper(key));
->>>>>>> 6dd56b5f
 	}
 
 	@Override
 	public Iterator<IValue> iterator() {
-	    return new Iterator<IValue>() {
-            Iterator<ValueEqualsWrapper> it = content.keySet().iterator();
-
-            @Override
-            public boolean hasNext() {
-                return it.hasNext();
-            }
-
-            @Override
-            public IValue next() {
-                return it.next().getValue();
-            }
-        };
+	    return content.keySet().iterator();
 	}
 
 	@Override
@@ -113,20 +94,7 @@
 
 	@Override
 	public Iterator<Entry<IValue, IValue>> entryIterator() {
-		return new Iterator<Entry<IValue, IValue>>() {
-            Iterator<Entry<ValueEqualsWrapper, IValue>> it = content.entrySet().iterator();
-
-            @Override
-            public boolean hasNext() {
-                return it.hasNext();
-            }
-
-            @Override
-            public Entry<IValue, IValue> next() {
-                Entry<ValueEqualsWrapper, IValue> entry = it.next();
-                return new AbstractMap.SimpleImmutableEntry<>(entry.getKey().getValue(), entry.getValue());
-            }
-        };
+	    return content.entrySet().iterator();
 	}
 
     @Override
