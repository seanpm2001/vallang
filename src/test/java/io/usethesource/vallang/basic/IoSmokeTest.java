/*******************************************************************************
 * Copyright (c) 2007 IBM Corporation.
 * All rights reserved. This program and the accompanying materials
 * are made available under the terms of the Eclipse Public License v1.0
 * which accompanies this distribution, and is available at
 * http://www.eclipse.org/legal/epl-v10.html
 *
 * Contributors:
 *    Robert Fuhrer (rfuhrer@watson.ibm.com) - initial API and implementation

 *******************************************************************************/

package io.usethesource.vallang.basic;

import static org.junit.jupiter.api.Assertions.assertEquals;

import java.io.IOException;
import java.io.PrintWriter;
import java.io.StringReader;
import java.io.StringWriter;

import org.junit.jupiter.params.ParameterizedTest;
import org.junit.jupiter.params.provider.ArgumentsSource;

<<<<<<< HEAD
import io.usethesource.vallang.ExpectedType;
import io.usethesource.vallang.GivenValue;
=======
>>>>>>> 38500b18
import io.usethesource.vallang.IConstructor;
import io.usethesource.vallang.IValue;
import io.usethesource.vallang.IValueFactory;
import io.usethesource.vallang.ValueProvider;
import io.usethesource.vallang.exceptions.FactTypeUseException;
import io.usethesource.vallang.io.StandardTextReader;
import io.usethesource.vallang.io.StandardTextWriter;
import io.usethesource.vallang.type.Type;
import io.usethesource.vallang.type.TypeFactory;
import io.usethesource.vallang.type.TypeStore;

public class IoSmokeTest extends BooleanStoreProvider {

    @ParameterizedTest @ArgumentsSource(ValueProvider.class)
<<<<<<< HEAD
    public void testSerializable(IValueFactory vf, @ExpectedType("Boolean") IConstructor t) throws IOException {
        try {
            SerializableValue<IValue> v = new SerializableValue<IValue>(vf, t);
            ByteArrayOutputStream buf = new ByteArrayOutputStream();
            v.write(buf);
            
            SerializableValue<IValue> w =
                    SerializableValue.<IValue>read(new ByteArrayInputStream(buf.toByteArray()));

            if (!v.getValue().equals(w.getValue())) {
                fail();
            }
        }
        catch (IOException e) {
            System.err.println("serialization test failed: " + e.getMessage());
            e.printStackTrace();
            new StandardTextWriter(true).write(t, new PrintWriter(System.err));
            fail(e.getMessage());
        }
    }
    
    @ParameterizedTest @ArgumentsSource(ValueProvider.class)
    public void testRegression40(IValueFactory vf, TypeStore store, 
            @GivenValue("twotups(<\\true(),twotups(<not(\\true()),and(\\false(),\\true())>,<twotups(<couples([]),\\true()>,<or([]),friends([])>),twotups(<or([]),or([])>,<or([]),\\true()>)>)>,<twotups(<not(\\true()),and(\\true(),\\true())>,<twotups(<couples([]),couples([])>,<\\true(),couples([])>),not(\\true())>),and(or([\\true()]),twotups(<or([]),\\true()>,<or([]),\\false()>))>)") 
            @ExpectedType("Boolean") 
            IConstructor t) throws FactTypeUseException, IOException {

        // this produced: AssertionFailed: Constructor was missing type
        testSerializable(vf, t);
    }
    
    @ParameterizedTest @ArgumentsSource(ValueProvider.class)
    public void testRegression40_2(IValueFactory vf, TypeStore store, 
            @GivenValue("twotups(<\\true(),twotups(<not(\\true()),and(\\true(),\\true())>,<twotups(<couples([]),\\true()>,<or([]),friends([])>),twotups(<or([]),or([])>,<or([]),\\true()>)>)>,<twotups(<not(\\true()),and(\\true(),\\true())>,<twotups(<couples([]),couples([])>,<\\true(),couples([])>),not(\\true())>),and(or([\\true()]),twotups(<or([]),\\true()>,<or([]),\\false()>))>)") 
            @ExpectedType("Boolean") 
            IConstructor t) throws FactTypeUseException, IOException {

        // this produced: AssertionError for this assert:  'assert current == MESSAGE_START;' in BinaryWiredInputStream.message
        testSerializable(vf, t);
    }

    @ParameterizedTest @ArgumentsSource(ValueProvider.class)
=======
>>>>>>> 38500b18
    public void testToString(IValueFactory vf) throws FactTypeUseException, IOException {
        StandardTextReader reader = new StandardTextReader();
        TypeFactory TF = TypeFactory.getInstance();

        // there are specialized implementations for different sizes of constructors.
        // each must have a specialized toString implementation to work correctly.

        TypeStore store = new TypeStore();
        Type A = TF.abstractDataType(store, "A");

        Type[] examples = new Type[] {
                TF.constructor(store, A, "x1", TF.integerType(), "a1"),
                TF.constructor(store, A, "x2", TF.integerType(), "a1", TF.integerType(), "a2"),
                TF.constructor(store, A, "x3", TF.integerType(), "a1", TF.integerType(), "a2", TF.integerType(), "a3"),
                TF.constructor(store, A, "x4", TF.integerType(), "a1", TF.integerType(), "a2", TF.integerType(), "a3", TF.integerType(), "a4"),
                TF.constructor(store, A, "x5", TF.integerType(), "a1", TF.integerType(), "a2", TF.integerType(), "a3", TF.integerType(), "a4", TF.integerType(), "a5"),
                TF.constructor(store, A, "x6", TF.integerType(), "a1", TF.integerType(), "a2", TF.integerType(), "a3", TF.integerType(), "a4", TF.integerType(), "a5", TF.integerType(), "a6"),
                TF.constructor(store, A, "x7", TF.integerType(), "a1", TF.integerType(), "a2", TF.integerType(), "a3", TF.integerType(), "a4", TF.integerType(), "a5", TF.integerType(), "a6", TF.integerType(), "a7"),
                TF.constructor(store, A, "x8", TF.integerType(), "a1", TF.integerType(), "a2", TF.integerType(), "a3", TF.integerType(), "a4", TF.integerType(), "a5", TF.integerType(), "a6", TF.integerType(), "a7", TF.integerType(), "a8"),
        };

        for (int i = 0; i < 8; i++) {
            IValue[] kids = new IValue[i];
            for (int k = 0; k < i; k++) {
                kids[k] = vf.integer(k);
            }
            IConstructor cons = vf.constructor(examples[i], kids);
            String string = cons.toString();
            IValue result = reader.read(vf, store, A, new StringReader(string));

            assertEquals(result, cons);
        }
    }

    @ParameterizedTest @ArgumentsSource(ValueProvider.class)
    public void testStandardReader(IValueFactory vf) throws FactTypeUseException, IOException {
        StandardTextReader reader = new StandardTextReader();

        IValue s = reader.read(vf, new StringReader("\"a b c\""));
        assertEquals(s, vf.string("a b c"));

        IValue v = reader.read(vf, new StringReader("\"f\"(\"a b c\")"));
        assertEquals(v, vf.node("f", vf.string("a b c")));

        IValue vv = reader.read(vf, new StringReader("\"f\"(\"a b c\", x=1)"));
        assertEquals(vv, vf.node("f", vf.string("a b c")).asWithKeywordParameters().setParameter("x", vf.integer(1)));

        IValue vvv = reader.read(vf, store, Boolean, new StringReader("\\true(x=1)"));
        assertEquals(vvv, vf.constructor(True).asWithKeywordParameters().setParameter("x", vf.integer(1)));

        IValue r = reader.read(vf, new StringReader("[1.7976931348623157E+308]"));
        assertEquals(r, vf.list(vf.real("1.7976931348623157E+308")));

        IValue m = reader.read(vf, new StringReader("()"));
        assertEquals(m, vf.mapWriter().done());

        IValue t = reader.read(vf, new StringReader("<()>"));
        assertEquals(t, vf.tuple(vf.mapWriter().done()));

        StringWriter w = new StringWriter();
        new StandardTextWriter().write(vf.tuple(), w);
        IValue u = reader.read(vf, new StringReader(w.toString()));
        assertEquals(u, vf.tuple());
    }
}
<|MERGE_RESOLUTION|>--- conflicted
+++ resolved
@@ -1,153 +1,103 @@
-/*******************************************************************************
- * Copyright (c) 2007 IBM Corporation.
- * All rights reserved. This program and the accompanying materials
- * are made available under the terms of the Eclipse Public License v1.0
- * which accompanies this distribution, and is available at
- * http://www.eclipse.org/legal/epl-v10.html
- *
- * Contributors:
- *    Robert Fuhrer (rfuhrer@watson.ibm.com) - initial API and implementation
-
- *******************************************************************************/
-
-package io.usethesource.vallang.basic;
-
-import static org.junit.jupiter.api.Assertions.assertEquals;
-
-import java.io.IOException;
-import java.io.PrintWriter;
-import java.io.StringReader;
-import java.io.StringWriter;
-
-import org.junit.jupiter.params.ParameterizedTest;
-import org.junit.jupiter.params.provider.ArgumentsSource;
-
-<<<<<<< HEAD
-import io.usethesource.vallang.ExpectedType;
-import io.usethesource.vallang.GivenValue;
-=======
->>>>>>> 38500b18
-import io.usethesource.vallang.IConstructor;
-import io.usethesource.vallang.IValue;
-import io.usethesource.vallang.IValueFactory;
-import io.usethesource.vallang.ValueProvider;
-import io.usethesource.vallang.exceptions.FactTypeUseException;
-import io.usethesource.vallang.io.StandardTextReader;
-import io.usethesource.vallang.io.StandardTextWriter;
-import io.usethesource.vallang.type.Type;
-import io.usethesource.vallang.type.TypeFactory;
-import io.usethesource.vallang.type.TypeStore;
-
-public class IoSmokeTest extends BooleanStoreProvider {
-
-    @ParameterizedTest @ArgumentsSource(ValueProvider.class)
-<<<<<<< HEAD
-    public void testSerializable(IValueFactory vf, @ExpectedType("Boolean") IConstructor t) throws IOException {
-        try {
-            SerializableValue<IValue> v = new SerializableValue<IValue>(vf, t);
-            ByteArrayOutputStream buf = new ByteArrayOutputStream();
-            v.write(buf);
-            
-            SerializableValue<IValue> w =
-                    SerializableValue.<IValue>read(new ByteArrayInputStream(buf.toByteArray()));
-
-            if (!v.getValue().equals(w.getValue())) {
-                fail();
-            }
-        }
-        catch (IOException e) {
-            System.err.println("serialization test failed: " + e.getMessage());
-            e.printStackTrace();
-            new StandardTextWriter(true).write(t, new PrintWriter(System.err));
-            fail(e.getMessage());
-        }
-    }
-    
-    @ParameterizedTest @ArgumentsSource(ValueProvider.class)
-    public void testRegression40(IValueFactory vf, TypeStore store, 
-            @GivenValue("twotups(<\\true(),twotups(<not(\\true()),and(\\false(),\\true())>,<twotups(<couples([]),\\true()>,<or([]),friends([])>),twotups(<or([]),or([])>,<or([]),\\true()>)>)>,<twotups(<not(\\true()),and(\\true(),\\true())>,<twotups(<couples([]),couples([])>,<\\true(),couples([])>),not(\\true())>),and(or([\\true()]),twotups(<or([]),\\true()>,<or([]),\\false()>))>)") 
-            @ExpectedType("Boolean") 
-            IConstructor t) throws FactTypeUseException, IOException {
-
-        // this produced: AssertionFailed: Constructor was missing type
-        testSerializable(vf, t);
-    }
-    
-    @ParameterizedTest @ArgumentsSource(ValueProvider.class)
-    public void testRegression40_2(IValueFactory vf, TypeStore store, 
-            @GivenValue("twotups(<\\true(),twotups(<not(\\true()),and(\\true(),\\true())>,<twotups(<couples([]),\\true()>,<or([]),friends([])>),twotups(<or([]),or([])>,<or([]),\\true()>)>)>,<twotups(<not(\\true()),and(\\true(),\\true())>,<twotups(<couples([]),couples([])>,<\\true(),couples([])>),not(\\true())>),and(or([\\true()]),twotups(<or([]),\\true()>,<or([]),\\false()>))>)") 
-            @ExpectedType("Boolean") 
-            IConstructor t) throws FactTypeUseException, IOException {
-
-        // this produced: AssertionError for this assert:  'assert current == MESSAGE_START;' in BinaryWiredInputStream.message
-        testSerializable(vf, t);
-    }
-
-    @ParameterizedTest @ArgumentsSource(ValueProvider.class)
-=======
->>>>>>> 38500b18
-    public void testToString(IValueFactory vf) throws FactTypeUseException, IOException {
-        StandardTextReader reader = new StandardTextReader();
-        TypeFactory TF = TypeFactory.getInstance();
-
-        // there are specialized implementations for different sizes of constructors.
-        // each must have a specialized toString implementation to work correctly.
-
-        TypeStore store = new TypeStore();
-        Type A = TF.abstractDataType(store, "A");
-
-        Type[] examples = new Type[] {
-                TF.constructor(store, A, "x1", TF.integerType(), "a1"),
-                TF.constructor(store, A, "x2", TF.integerType(), "a1", TF.integerType(), "a2"),
-                TF.constructor(store, A, "x3", TF.integerType(), "a1", TF.integerType(), "a2", TF.integerType(), "a3"),
-                TF.constructor(store, A, "x4", TF.integerType(), "a1", TF.integerType(), "a2", TF.integerType(), "a3", TF.integerType(), "a4"),
-                TF.constructor(store, A, "x5", TF.integerType(), "a1", TF.integerType(), "a2", TF.integerType(), "a3", TF.integerType(), "a4", TF.integerType(), "a5"),
-                TF.constructor(store, A, "x6", TF.integerType(), "a1", TF.integerType(), "a2", TF.integerType(), "a3", TF.integerType(), "a4", TF.integerType(), "a5", TF.integerType(), "a6"),
-                TF.constructor(store, A, "x7", TF.integerType(), "a1", TF.integerType(), "a2", TF.integerType(), "a3", TF.integerType(), "a4", TF.integerType(), "a5", TF.integerType(), "a6", TF.integerType(), "a7"),
-                TF.constructor(store, A, "x8", TF.integerType(), "a1", TF.integerType(), "a2", TF.integerType(), "a3", TF.integerType(), "a4", TF.integerType(), "a5", TF.integerType(), "a6", TF.integerType(), "a7", TF.integerType(), "a8"),
-        };
-
-        for (int i = 0; i < 8; i++) {
-            IValue[] kids = new IValue[i];
-            for (int k = 0; k < i; k++) {
-                kids[k] = vf.integer(k);
-            }
-            IConstructor cons = vf.constructor(examples[i], kids);
-            String string = cons.toString();
-            IValue result = reader.read(vf, store, A, new StringReader(string));
-
-            assertEquals(result, cons);
-        }
-    }
-
-    @ParameterizedTest @ArgumentsSource(ValueProvider.class)
-    public void testStandardReader(IValueFactory vf) throws FactTypeUseException, IOException {
-        StandardTextReader reader = new StandardTextReader();
-
-        IValue s = reader.read(vf, new StringReader("\"a b c\""));
-        assertEquals(s, vf.string("a b c"));
-
-        IValue v = reader.read(vf, new StringReader("\"f\"(\"a b c\")"));
-        assertEquals(v, vf.node("f", vf.string("a b c")));
-
-        IValue vv = reader.read(vf, new StringReader("\"f\"(\"a b c\", x=1)"));
-        assertEquals(vv, vf.node("f", vf.string("a b c")).asWithKeywordParameters().setParameter("x", vf.integer(1)));
-
-        IValue vvv = reader.read(vf, store, Boolean, new StringReader("\\true(x=1)"));
-        assertEquals(vvv, vf.constructor(True).asWithKeywordParameters().setParameter("x", vf.integer(1)));
-
-        IValue r = reader.read(vf, new StringReader("[1.7976931348623157E+308]"));
-        assertEquals(r, vf.list(vf.real("1.7976931348623157E+308")));
-
-        IValue m = reader.read(vf, new StringReader("()"));
-        assertEquals(m, vf.mapWriter().done());
-
-        IValue t = reader.read(vf, new StringReader("<()>"));
-        assertEquals(t, vf.tuple(vf.mapWriter().done()));
-
-        StringWriter w = new StringWriter();
-        new StandardTextWriter().write(vf.tuple(), w);
-        IValue u = reader.read(vf, new StringReader(w.toString()));
-        assertEquals(u, vf.tuple());
-    }
-}
+/*******************************************************************************
+ * Copyright (c) 2007 IBM Corporation.
+ * All rights reserved. This program and the accompanying materials
+ * are made available under the terms of the Eclipse Public License v1.0
+ * which accompanies this distribution, and is available at
+ * http://www.eclipse.org/legal/epl-v10.html
+ *
+ * Contributors:
+ *    Robert Fuhrer (rfuhrer@watson.ibm.com) - initial API and implementation
+
+ *******************************************************************************/
+
+package io.usethesource.vallang.basic;
+
+import static org.junit.jupiter.api.Assertions.assertEquals;
+
+import java.io.IOException;
+import java.io.PrintWriter;
+import java.io.StringReader;
+import java.io.StringWriter;
+
+import org.junit.jupiter.params.ParameterizedTest;
+import org.junit.jupiter.params.provider.ArgumentsSource;
+
+import io.usethesource.vallang.IConstructor;
+import io.usethesource.vallang.IValue;
+import io.usethesource.vallang.IValueFactory;
+import io.usethesource.vallang.ValueProvider;
+import io.usethesource.vallang.exceptions.FactTypeUseException;
+import io.usethesource.vallang.io.StandardTextReader;
+import io.usethesource.vallang.io.StandardTextWriter;
+import io.usethesource.vallang.type.Type;
+import io.usethesource.vallang.type.TypeFactory;
+import io.usethesource.vallang.type.TypeStore;
+
+public class IoSmokeTest extends BooleanStoreProvider {
+
+    @ParameterizedTest @ArgumentsSource(ValueProvider.class)
+    public void testToString(IValueFactory vf) throws FactTypeUseException, IOException {
+        StandardTextReader reader = new StandardTextReader();
+        TypeFactory TF = TypeFactory.getInstance();
+
+        // there are specialized implementations for different sizes of constructors.
+        // each must have a specialized toString implementation to work correctly.
+
+        TypeStore store = new TypeStore();
+        Type A = TF.abstractDataType(store, "A");
+
+        Type[] examples = new Type[] {
+                TF.constructor(store, A, "x1", TF.integerType(), "a1"),
+                TF.constructor(store, A, "x2", TF.integerType(), "a1", TF.integerType(), "a2"),
+                TF.constructor(store, A, "x3", TF.integerType(), "a1", TF.integerType(), "a2", TF.integerType(), "a3"),
+                TF.constructor(store, A, "x4", TF.integerType(), "a1", TF.integerType(), "a2", TF.integerType(), "a3", TF.integerType(), "a4"),
+                TF.constructor(store, A, "x5", TF.integerType(), "a1", TF.integerType(), "a2", TF.integerType(), "a3", TF.integerType(), "a4", TF.integerType(), "a5"),
+                TF.constructor(store, A, "x6", TF.integerType(), "a1", TF.integerType(), "a2", TF.integerType(), "a3", TF.integerType(), "a4", TF.integerType(), "a5", TF.integerType(), "a6"),
+                TF.constructor(store, A, "x7", TF.integerType(), "a1", TF.integerType(), "a2", TF.integerType(), "a3", TF.integerType(), "a4", TF.integerType(), "a5", TF.integerType(), "a6", TF.integerType(), "a7"),
+                TF.constructor(store, A, "x8", TF.integerType(), "a1", TF.integerType(), "a2", TF.integerType(), "a3", TF.integerType(), "a4", TF.integerType(), "a5", TF.integerType(), "a6", TF.integerType(), "a7", TF.integerType(), "a8"),
+        };
+
+        for (int i = 0; i < 8; i++) {
+            IValue[] kids = new IValue[i];
+            for (int k = 0; k < i; k++) {
+                kids[k] = vf.integer(k);
+            }
+            IConstructor cons = vf.constructor(examples[i], kids);
+            String string = cons.toString();
+            IValue result = reader.read(vf, store, A, new StringReader(string));
+
+            assertEquals(result, cons);
+        }
+    }
+
+    @ParameterizedTest @ArgumentsSource(ValueProvider.class)
+    public void testStandardReader(IValueFactory vf) throws FactTypeUseException, IOException {
+        StandardTextReader reader = new StandardTextReader();
+
+        IValue s = reader.read(vf, new StringReader("\"a b c\""));
+        assertEquals(s, vf.string("a b c"));
+
+        IValue v = reader.read(vf, new StringReader("\"f\"(\"a b c\")"));
+        assertEquals(v, vf.node("f", vf.string("a b c")));
+
+        IValue vv = reader.read(vf, new StringReader("\"f\"(\"a b c\", x=1)"));
+        assertEquals(vv, vf.node("f", vf.string("a b c")).asWithKeywordParameters().setParameter("x", vf.integer(1)));
+
+        IValue vvv = reader.read(vf, store, Boolean, new StringReader("\\true(x=1)"));
+        assertEquals(vvv, vf.constructor(True).asWithKeywordParameters().setParameter("x", vf.integer(1)));
+
+        IValue r = reader.read(vf, new StringReader("[1.7976931348623157E+308]"));
+        assertEquals(r, vf.list(vf.real("1.7976931348623157E+308")));
+
+        IValue m = reader.read(vf, new StringReader("()"));
+        assertEquals(m, vf.mapWriter().done());
+
+        IValue t = reader.read(vf, new StringReader("<()>"));
+        assertEquals(t, vf.tuple(vf.mapWriter().done()));
+
+        StringWriter w = new StringWriter();
+        new StandardTextWriter().write(vf.tuple(), w);
+        IValue u = reader.read(vf, new StringReader(w.toString()));
+        assertEquals(u, vf.tuple());
+    }
+}