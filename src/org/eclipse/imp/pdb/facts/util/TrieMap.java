--- conflicted
+++ resolved
@@ -699,299 +699,16 @@
 					return AbstractMapNode.this.getKey(nextIndex++);
 				}
 
-<<<<<<< HEAD
 				@Override
 				public boolean hasNext() {
 					return nextIndex < AbstractMapNode.this.payloadArity();
 				}
 			};
-=======
-				if (!isPresent || replaced != null) {
-					modified = true;
-				}
-			}
-
-			return modified;
-		}
-
-		@Override
-		public Set<java.util.Map.Entry<K, V>> entrySet() {
-			Set<java.util.Map.Entry<K, V>> entrySet = null;
-
-			if (entrySet == null) {
-				entrySet = new AbstractSet<java.util.Map.Entry<K, V>>() {
-					@Override
-					public Iterator<java.util.Map.Entry<K, V>> iterator() {
-						return new Iterator<Entry<K, V>>() {
-							private final Iterator<Entry<K, V>> i = entryIterator();
-
-							@Override
-							public boolean hasNext() {
-								return i.hasNext();
-							}
-
-							@Override
-							public Entry<K, V> next() {
-								return i.next();
-							}
-
-							@Override
-							public void remove() {
-								i.remove();
-							}
-						};
-					}
-
-					@Override
-					public int size() {
-						return TransientTrieMap.this.size();
-					}
-
-					@Override
-					public boolean isEmpty() {
-						return TransientTrieMap.this.isEmpty();
-					}
-
-					@Override
-					public void clear() {
-						TransientTrieMap.this.clear();
-					}
-
-					@Override
-					public boolean contains(Object k) {
-						return TransientTrieMap.this.containsKey(k);
-					}
-				};
-			}
-			return entrySet;
-		}		
-		
-		@Override
-		public SupplierIterator<K, V> keyIterator() {
-			return new TransientMapKeyIterator<>(this);
-		}
-
-		@Override
-		public Iterator<V> valueIterator() {
-//			return new TrieMapValueIterator<>(keyIterator());
-			return new MapValueIterator<>(rootNode); // TODO: iterator does not support removal
-		}
-
-		@Override
-		public Iterator<Map.Entry<K, V>> entryIterator() {
-//			return new TrieMapEntryIterator<>(keyIterator());
-			return new MapEntryIterator<>(rootNode); // TODO: iterator does not support removal
-		}		
-		
-		/**
-		 * Iterator that first iterates over inlined-values and then continues
-		 * depth first recursively.
-		 */
-		private static class TransientMapKeyIterator<K, V> extends AbstractMapIterator<K, V>
-						implements SupplierIterator<K, V> {
-
-			final TransientTrieMap<K, V> transientTrieMap;
-			K lastKey;
-
-			TransientMapKeyIterator(TransientTrieMap<K, V> transientTrieMap) {
-				super(transientTrieMap.rootNode);
-				this.transientTrieMap = transientTrieMap;
-			}
-
-			@Override
-			public K next() {
-				if (!hasNext()) {
-					throw new NoSuchElementException();
-				} else {
-					lastKey = currentValueNode.getKey(currentValueCursor++);
-					return lastKey;
-				}
-			}
-
-			@Override
-			public V get() {
-				throw new UnsupportedOperationException();
-			}
-
-			/*
-			 * TODO: test removal with iteration rigorously
-			 */
-			@Override
-			public void remove() {
-				transientTrieMap.__remove(lastKey);
-			}
-		}
-
-		@Override
-		public boolean equals(Object o) {
-			return rootNode.equals(o);
-		}
-
-		@Override
-		public int hashCode() {
-			return hashCode;
-		}
-
-		@Override
-		public String toString() {
-			return rootNode.toString();
-		}
-
-		@Override
-		public ImmutableMap<K, V> freeze() {
-			if (mutator.get() == null) {
-				throw new IllegalStateException("Transient already frozen.");
-			}
-
-			mutator.set(null);
-			return new TrieMap<K, V>(rootNode, hashCode, cachedSize);
-		}
-	}
-
-	static final class Result<T1, T2, N extends AbstractNode<T1, T2>> {
-		private final N result;
-		private final T2 replacedValue;
-		private final boolean isModified;
-
-		// update: inserted/removed single element, element count changed
-		public static <T1, T2, N extends AbstractNode<T1, T2>> Result<T1, T2, N> modified(N node) {
-			return new Result<>(node, null, true);
-		}
-
-		// update: replaced single mapping, but element count unchanged
-		public static <T1, T2, N extends AbstractNode<T1, T2>> Result<T1, T2, N> updated(N node,
-						T2 replacedValue) {
-			return new Result<>(node, replacedValue, true);
-		}
-
-		// update: neither element, nor element count changed
-		public static <T1, T2, N extends AbstractNode<T1, T2>> Result<T1, T2, N> unchanged(N node) {
-			return new Result<>(node, null, false);
-		}
-
-		private Result(N node, T2 replacedValue, boolean isMutated) {
-			this.result = node;
-			this.replacedValue = replacedValue;
-			this.isModified = isMutated;
-		}
-
-		public N getNode() {
-			return result;
-		}
-
-		public boolean isModified() {
-			return isModified;
-		}
-
-		public boolean hasReplacedValue() {
-			return replacedValue != null;
-		}
-
-		public T2 getReplacedValue() {
-			return replacedValue;
-		}
-	}
-
-	abstract static class Optional<T> {
-		private static final Optional EMPTY = new Optional() {
-			@Override
-			boolean isPresent() {
-				return false;
-			}
-
-			@Override
-			Object get() {
-				return null;
-			}
-		};
-
-		@SuppressWarnings("unchecked")
-		static <T> Optional<T> empty() {
-			return EMPTY;
-		}
-
-		static <T> Optional<T> of(T value) {
-			return new Value<T>(value);
-		}
-
-		abstract boolean isPresent();
-
-		abstract T get();
-
-		private static final class Value<T> extends Optional<T> {
-			private final T value;
-
-			private Value(T value) {
-				this.value = value;
-			}
-
-			@Override
-			boolean isPresent() {
-				return true;
-			}
-
-			@Override
-			T get() {
-				return value;
-			}
-		}
-	}
-
-	protected static abstract class AbstractNode<K, V> {
-		
-	}
-	
-	protected static abstract class AbstractMapNode<K, V> extends AbstractNode<K, V> {
-
-		protected static final int BIT_PARTITION_SIZE = 5;
-		protected static final int BIT_PARTITION_MASK = 0x1f;
-
-		abstract boolean containsKey(Object key, int keyHash, int shift);
-		
-		abstract boolean containsKey(Object key, int keyHash, int shift, Comparator<Object> cmp);
-
-		abstract Optional<Map.Entry<K, V>> findByKey(Object key, int keyHash, int shift);
-		
-		abstract Optional<Map.Entry<K, V>> findByKey(Object key, int keyHash, int shift,
-						Comparator<Object> cmp);
-
-		abstract Result<K, V, ? extends AbstractMapNode<K, V>> updated(
-						AtomicReference<Thread> mutator, K key, int keyHash, V val, int shift);		
-		
-		abstract Result<K, V, ? extends AbstractMapNode<K, V>> updated(
-						AtomicReference<Thread> mutator, K key, int keyHash, V val, int shift,
-						Comparator<Object> cmp);
-
-		abstract Result<K, V, ? extends AbstractMapNode<K, V>> removed(
-						AtomicReference<Thread> mutator, K key, int keyHash, int shift);
-		
-		abstract Result<K, V, ? extends AbstractMapNode<K, V>> removed(
-						AtomicReference<Thread> mutator, K key, int keyHash, int shift,
-						Comparator<Object> cmp);
-
-		static final boolean isAllowedToEdit(AtomicReference<Thread> x, AtomicReference<Thread> y) {
-			return x != null && y != null && (x == y || x.get() == y.get());
-		}
-
-		abstract K getKey(int index);
-
-		abstract V getValue(int index);
-
-		abstract Map.Entry<K, V> getKeyValueEntry(int index);
-		
-		abstract AbstractMapNode<K, V> getNode(int index);
-
-		abstract boolean hasNodes();
-
-		abstract Iterator<? extends AbstractMapNode<K, V>> nodeIterator();
-
-		abstract int nodeArity();
-
-		abstract boolean hasPayload();
-
-		abstract SupplierIterator<K, V> payloadIterator();
+		}
 
 		abstract int payloadArity();
+
+		abstract java.lang.Object getSlot(int index);
 
 		/**
 		 * The arity of this trie node (i.e. number of values and nodes stored
@@ -1017,25 +734,21 @@
 	}
 
 	private static abstract class CompactMapNode<K, V> extends AbstractMapNode<K, V> {
+
+		protected static final int BIT_PARTITION_SIZE = 4;
+		protected static final int BIT_PARTITION_MASK = 0b1111;
+
+		short nodeMap() {
+			throw new UnsupportedOperationException();
+		}
+
+		short dataMap() {
+			throw new UnsupportedOperationException();
+		}
+
 		static final byte SIZE_EMPTY = 0b00;
 		static final byte SIZE_ONE = 0b01;
 		static final byte SIZE_MORE_THAN_ONE = 0b10;
-
-		@Override
-		abstract Result<K, V, ? extends CompactMapNode<K, V>> updated(AtomicReference<Thread> mutator,
-						K key, int keyHash, V val, int shift);
-
-		@Override
-		abstract Result<K, V, ? extends CompactMapNode<K, V>> updated(AtomicReference<Thread> mutator,
-						K key, int keyHash, V val, int shift, Comparator<Object> cmp);	
-		
-		@Override
-		abstract Result<K, V, ? extends CompactMapNode<K, V>> removed(AtomicReference<Thread> mutator,
-						K key, int hash, int shift);
-		
-		@Override
-		abstract Result<K, V, ? extends CompactMapNode<K, V>> removed(AtomicReference<Thread> mutator,
-						K key, int hash, int shift, Comparator<Object> cmp);		
 
 		/**
 		 * Abstract predicate over a node's size. Value can be either
@@ -1051,6873 +764,6 @@
 		 * 
 		 * @return first key
 		 */
-		abstract K headKey();
-
-		/**
-		 * Returns the first value stored within this node.
-		 * 
-		 * @return first value
-		 */
-		abstract V headVal();
-
-		@Override
-		abstract Iterator<? extends CompactMapNode<K, V>> nodeIterator();
-		
-		boolean nodeInvariant() {
-			boolean inv1 = (size() - payloadArity() >= 2 * (arity() - payloadArity()));
-			boolean inv2 = (this.arity() == 0) ? sizePredicate() == SIZE_EMPTY : true;
-			boolean inv3 = (this.arity() == 1 && payloadArity() == 1) ? sizePredicate() == SIZE_ONE
-							: true;
-			boolean inv4 = (this.arity() >= 2) ? sizePredicate() == SIZE_MORE_THAN_ONE : true;
-
-			boolean inv5 = (this.nodeArity() >= 0) && (this.payloadArity() >= 0)
-							&& ((this.payloadArity() + this.nodeArity()) == this.arity());
-
-			return inv1 && inv2 && inv3 && inv4 && inv5;
-		}
-
-		static final CompactMapNode EMPTY_INPLACE_INDEX_NODE; 
-					
-		static {
-			if (USE_SPECIALIAZIONS) {
-				EMPTY_INPLACE_INDEX_NODE = new Map0To0Node<>(null);
-			} else {
-				EMPTY_INPLACE_INDEX_NODE = new BitmapIndexedMapNode<>(null, 0, 0, new Object[] {},
-								(byte) 0);
-			}
-		};
-
-		@SuppressWarnings("unchecked")
-		static final <K, V> CompactMapNode<K, V> valNodeOf(AtomicReference<Thread> mutator) {
-			return EMPTY_INPLACE_INDEX_NODE;
-		}
-		
-		static final <K, V> CompactMapNode<K, V> valNodeOf(AtomicReference<Thread> mutator,
-						int bitmap, int valmap, Object[] nodes, byte payloadArity) {
-			return new BitmapIndexedMapNode<>(mutator, bitmap, valmap, nodes, payloadArity);
-		}		
-		
-		static final <K, V> CompactMapNode<K, V> valNodeOf(AtomicReference<Thread> mutator, byte pos,
-						CompactMapNode<K, V> node) {
-			switch (pos) {
-			case 0:
-				return new SingletonMapNodeAtMask0Node<>(node);
-			case 1:
-				return new SingletonMapNodeAtMask1Node<>(node);
-			case 2:
-				return new SingletonMapNodeAtMask2Node<>(node);
-			case 3:
-				return new SingletonMapNodeAtMask3Node<>(node);
-			case 4:
-				return new SingletonMapNodeAtMask4Node<>(node);
-			case 5:
-				return new SingletonMapNodeAtMask5Node<>(node);
-			case 6:
-				return new SingletonMapNodeAtMask6Node<>(node);
-			case 7:
-				return new SingletonMapNodeAtMask7Node<>(node);
-			case 8:
-				return new SingletonMapNodeAtMask8Node<>(node);
-			case 9:
-				return new SingletonMapNodeAtMask9Node<>(node);
-			case 10:
-				return new SingletonMapNodeAtMask10Node<>(node);
-			case 11:
-				return new SingletonMapNodeAtMask11Node<>(node);
-			case 12:
-				return new SingletonMapNodeAtMask12Node<>(node);
-			case 13:
-				return new SingletonMapNodeAtMask13Node<>(node);
-			case 14:
-				return new SingletonMapNodeAtMask14Node<>(node);
-			case 15:
-				return new SingletonMapNodeAtMask15Node<>(node);
-			case 16:
-				return new SingletonMapNodeAtMask16Node<>(node);
-			case 17:
-				return new SingletonMapNodeAtMask17Node<>(node);
-			case 18:
-				return new SingletonMapNodeAtMask18Node<>(node);
-			case 19:
-				return new SingletonMapNodeAtMask19Node<>(node);
-			case 20:
-				return new SingletonMapNodeAtMask20Node<>(node);
-			case 21:
-				return new SingletonMapNodeAtMask21Node<>(node);
-			case 22:
-				return new SingletonMapNodeAtMask22Node<>(node);
-			case 23:
-				return new SingletonMapNodeAtMask23Node<>(node);
-			case 24:
-				return new SingletonMapNodeAtMask24Node<>(node);
-			case 25:
-				return new SingletonMapNodeAtMask25Node<>(node);
-			case 26:
-				return new SingletonMapNodeAtMask26Node<>(node);
-			case 27:
-				return new SingletonMapNodeAtMask27Node<>(node);
-			case 28:
-				return new SingletonMapNodeAtMask28Node<>(node);
-			case 29:
-				return new SingletonMapNodeAtMask29Node<>(node);
-			case 30:
-				return new SingletonMapNodeAtMask30Node<>(node);
-			case 31:
-				return new SingletonMapNodeAtMask31Node<>(node);
-
-			default:
-				throw new IllegalStateException("Position out of range.");
-			}
-		}
-
-		static final <K, V> CompactMapNode<K, V> valNodeOf(final AtomicReference<Thread> mutator,
-						final byte npos1, final CompactMapNode<K, V> node1, final byte npos2,
-						final CompactMapNode<K, V> node2) {
-			return new Map0To2Node<>(mutator, npos1, node1, npos2, node2);
-		}
-
-		static final <K, V> CompactMapNode<K, V> valNodeOf(final AtomicReference<Thread> mutator,
-						final byte npos1, final CompactMapNode<K, V> node1, final byte npos2,
-						final CompactMapNode<K, V> node2, final byte npos3,
-						final CompactMapNode<K, V> node3) {
-			return new Map0To3Node<>(mutator, npos1, node1, npos2, node2, npos3, node3);
-		}
-
-		static final <K, V> CompactMapNode<K, V> valNodeOf(final AtomicReference<Thread> mutator,
-						final byte npos1, final CompactMapNode<K, V> node1, final byte npos2,
-						final CompactMapNode<K, V> node2, final byte npos3,
-						final CompactMapNode<K, V> node3, final byte npos4,
-						final CompactMapNode<K, V> node4) {
-			return new Map0To4Node<>(mutator, npos1, node1, npos2, node2, npos3, node3, npos4,
-							node4);
-		}
-
-		static final <K, V> CompactMapNode<K, V> valNodeOf(final AtomicReference<Thread> mutator,
-						final byte npos1, final CompactMapNode<K, V> node1, final byte npos2,
-						final CompactMapNode<K, V> node2, final byte npos3,
-						final CompactMapNode<K, V> node3, final byte npos4,
-						final CompactMapNode<K, V> node4, final byte npos5,
-						final CompactMapNode<K, V> node5) {
-			final int bitmap = 0 | (1 << npos1) | (1 << npos2) | (1 << npos3) | (1 << npos4)
-							| (1 << npos5);
-			final int valmap = 0;
-
-			return valNodeOf(mutator, bitmap, valmap, new Object[] { node1, node2, node3, node4,
-							node5 }, (byte) 0);
-		}
-
-		static final <K, V> CompactMapNode<K, V> valNodeOf(final AtomicReference<Thread> mutator,
-						final byte pos1, final K key1, final V val1) {
-			return new Map1To0Node<>(mutator, pos1, key1, val1);
-		}
-
-		static final <K, V> CompactMapNode<K, V> valNodeOf(final AtomicReference<Thread> mutator,
-						final byte pos1, final K key1, final V val1, final byte npos1,
-						final CompactMapNode<K, V> node1) {
-			return new Map1To1Node<>(mutator, pos1, key1, val1, npos1, node1);
-		}
-
-		static final <K, V> CompactMapNode<K, V> valNodeOf(final AtomicReference<Thread> mutator,
-						final byte pos1, final K key1, final V val1, final byte npos1,
-						final CompactMapNode<K, V> node1, final byte npos2,
-						final CompactMapNode<K, V> node2) {
-			return new Map1To2Node<>(mutator, pos1, key1, val1, npos1, node1, npos2, node2);
-		}
-
-		static final <K, V> CompactMapNode<K, V> valNodeOf(final AtomicReference<Thread> mutator,
-						final byte pos1, final K key1, final V val1, final byte npos1,
-						final CompactMapNode<K, V> node1, final byte npos2,
-						final CompactMapNode<K, V> node2, final byte npos3,
-						final CompactMapNode<K, V> node3) {
-			return new Map1To3Node<>(mutator, pos1, key1, val1, npos1, node1, npos2, node2, npos3,
-							node3);
-		}
-
-		static final <K, V> CompactMapNode<K, V> valNodeOf(final AtomicReference<Thread> mutator,
-						final byte pos1, final K key1, final V val1, final byte npos1,
-						final CompactMapNode<K, V> node1, final byte npos2,
-						final CompactMapNode<K, V> node2, final byte npos3,
-						final CompactMapNode<K, V> node3, final byte npos4,
-						final CompactMapNode<K, V> node4) {
-			final int bitmap = 0 | (1 << pos1) | (1 << npos1) | (1 << npos2) | (1 << npos3)
-							| (1 << npos4);
-			final int valmap = 0 | (1 << pos1);
-
-			return valNodeOf(mutator, bitmap, valmap, new Object[] { key1, val1, node1, node2,
-							node3, node4 }, (byte) 1);
-		}
-
-		static final <K, V> CompactMapNode<K, V> valNodeOf(final AtomicReference<Thread> mutator,
-						final byte pos1, final K key1, final V val1, final byte pos2, final K key2,
-						final V val2) {
-			return new Map2To0Node<>(mutator, pos1, key1, val1, pos2, key2, val2);
-		}
-
-		static final <K, V> CompactMapNode<K, V> valNodeOf(final AtomicReference<Thread> mutator,
-						final byte pos1, final K key1, final V val1, final byte pos2, final K key2,
-						final V val2, final byte npos1, final CompactMapNode<K, V> node1) {
-			return new Map2To1Node<>(mutator, pos1, key1, val1, pos2, key2, val2, npos1, node1);
-		}
-
-		static final <K, V> CompactMapNode<K, V> valNodeOf(final AtomicReference<Thread> mutator,
-						final byte pos1, final K key1, final V val1, final byte pos2, final K key2,
-						final V val2, final byte npos1, final CompactMapNode<K, V> node1,
-						final byte npos2, final CompactMapNode<K, V> node2) {
-			return new Map2To2Node<>(mutator, pos1, key1, val1, pos2, key2, val2, npos1, node1,
-							npos2, node2);
-		}
-
-		static final <K, V> CompactMapNode<K, V> valNodeOf(final AtomicReference<Thread> mutator,
-						final byte pos1, final K key1, final V val1, final byte pos2, final K key2,
-						final V val2, final byte npos1, final CompactMapNode<K, V> node1,
-						final byte npos2, final CompactMapNode<K, V> node2, final byte npos3,
-						final CompactMapNode<K, V> node3) {
-			final int bitmap = 0 | (1 << pos1) | (1 << pos2) | (1 << npos1) | (1 << npos2)
-							| (1 << npos3);
-			final int valmap = 0 | (1 << pos1) | (1 << pos2);
-
-			return valNodeOf(mutator, bitmap, valmap, new Object[] { key1, val1, key2, val2, node1,
-							node2, node3 }, (byte) 2);
-		}
-
-		static final <K, V> CompactMapNode<K, V> valNodeOf(final AtomicReference<Thread> mutator,
-						final byte pos1, final K key1, final V val1, final byte pos2, final K key2,
-						final V val2, final byte pos3, final K key3, final V val3) {
-			return new Map3To0Node<>(mutator, pos1, key1, val1, pos2, key2, val2, pos3, key3, val3);
-		}
-
-		static final <K, V> CompactMapNode<K, V> valNodeOf(final AtomicReference<Thread> mutator,
-						final byte pos1, final K key1, final V val1, final byte pos2, final K key2,
-						final V val2, final byte pos3, final K key3, final V val3,
-						final byte npos1, final CompactMapNode<K, V> node1) {
-			return new Map3To1Node<>(mutator, pos1, key1, val1, pos2, key2, val2, pos3, key3, val3,
-							npos1, node1);
-		}
-
-		static final <K, V> CompactMapNode<K, V> valNodeOf(final AtomicReference<Thread> mutator,
-						final byte pos1, final K key1, final V val1, final byte pos2, final K key2,
-						final V val2, final byte pos3, final K key3, final V val3,
-						final byte npos1, final CompactMapNode<K, V> node1, final byte npos2,
-						final CompactMapNode<K, V> node2) {
-			final int bitmap = 0 | (1 << pos1) | (1 << pos2) | (1 << pos3) | (1 << npos1)
-							| (1 << npos2);
-			final int valmap = 0 | (1 << pos1) | (1 << pos2) | (1 << pos3);
-
-			return valNodeOf(mutator, bitmap, valmap, new Object[] { key1, val1, key2, val2, key3,
-							val3, node1, node2 }, (byte) 3);
-		}
-
-		static final <K, V> CompactMapNode<K, V> valNodeOf(final AtomicReference<Thread> mutator,
-						final byte pos1, final K key1, final V val1, final byte pos2, final K key2,
-						final V val2, final byte pos3, final K key3, final V val3, final byte pos4,
-						final K key4, final V val4) {
-			return new Map4To0Node<>(mutator, pos1, key1, val1, pos2, key2, val2, pos3, key3, val3,
-							pos4, key4, val4);
-		}
-
-		static final <K, V> CompactMapNode<K, V> valNodeOf(final AtomicReference<Thread> mutator,
-						final byte pos1, final K key1, final V val1, final byte pos2, final K key2,
-						final V val2, final byte pos3, final K key3, final V val3, final byte pos4,
-						final K key4, final V val4, final byte npos1,
-						final CompactMapNode<K, V> node1) {
-			final int bitmap = 0 | (1 << pos1) | (1 << pos2) | (1 << pos3) | (1 << pos4)
-							| (1 << npos1);
-			final int valmap = 0 | (1 << pos1) | (1 << pos2) | (1 << pos3) | (1 << pos4);
-
-			return valNodeOf(mutator, bitmap, valmap, new Object[] { key1, val1, key2, val2, key3,
-							val3, key4, val4, node1 }, (byte) 4);
-		}
-
-		static final <K, V> CompactMapNode<K, V> valNodeOf(final AtomicReference<Thread> mutator,
-						final byte pos1, final K key1, final V val1, final byte pos2, final K key2,
-						final V val2, final byte pos3, final K key3, final V val3, final byte pos4,
-						final K key4, final V val4, final byte pos5, final K key5, final V val5) {
-			final int bitmap = 0 | (1 << pos1) | (1 << pos2) | (1 << pos3) | (1 << pos4)
-							| (1 << pos5);
-			final int valmap = 0 | (1 << pos1) | (1 << pos2) | (1 << pos3) | (1 << pos4)
-							| (1 << pos5);
-
-			return valNodeOf(mutator, bitmap, valmap, new Object[] { key1, val1, key2, val2, key3,
-							val3, key4, val4, key5, val5 }, (byte) 5);
-		}
-
-		@SuppressWarnings("unchecked")
-		static final <K, V> CompactMapNode<K, V> mergeNodes(K key0, int keyHash0, V val0, K key1,
-						int keyHash1, V val1, int shift) {
-			assert key0.equals(key1) == false;
-
-			if (keyHash0 == keyHash1) {
-				return new HashCollisionMapNode<>(keyHash0, (K[]) new Object[] { key0, key1 },
-								(V[]) new Object[] { val0, val1 });
-			}
-
-			final int mask0 = (keyHash0 >>> shift) & BIT_PARTITION_MASK;
-			final int mask1 = (keyHash1 >>> shift) & BIT_PARTITION_MASK;
-
-			if (mask0 != mask1) {	
-				// both nodes fit on same level
-				
-				if (USE_SPECIALIAZIONS) {
-					if (mask0 < mask1) {
-						return valNodeOf(null, (byte) mask0, key0, val0, (byte) mask1, key1, val1);
-					} else {
-						return valNodeOf(null, (byte) mask1, key1, val1, (byte) mask0, key0, val0);
-					}					
-				} else {
-					final int valmap = 1 << mask0 | 1 << mask1;
-		
-					if (mask0 < mask1) {
-						return valNodeOf(null, valmap, valmap, new Object[] { key0, val0, key1,
-										val1 }, (byte) 2);
-					} else {
-						return valNodeOf(null, valmap, valmap, new Object[] { key1, val1, key0,
-										val0 }, (byte) 2);
-					}
-				}
-			} else {
-				// values fit on next level
-				final CompactMapNode<K, V> node = mergeNodes(key0, keyHash0, val0, key1, keyHash1,
-								val1, shift + BIT_PARTITION_SIZE);
-
-				if (USE_SPECIALIAZIONS) {				
-					return valNodeOf(null, (byte) mask0, node);
-				} else {
-					final int bitmap = 1 << mask0;
-					return valNodeOf(null, bitmap, 0, new Object[] { node }, (byte) 0);
-				}
-			}
-		}
-
-		static final <K, V> CompactMapNode<K, V> mergeNodes(CompactMapNode<K, V> node0, int keyHash0,
-						K key1, int keyHash1, V val1, int shift) {
-			final int mask0 = (keyHash0 >>> shift) & BIT_PARTITION_MASK;
-			final int mask1 = (keyHash1 >>> shift) & BIT_PARTITION_MASK;
-
-			if (mask0 != mask1) {
-				// both nodes fit on same level
-				
-				if (USE_SPECIALIAZIONS) {
-					// store values before node
-					return valNodeOf(null, (byte) mask1, key1, val1, (byte) mask0, node0);
-				} else {
-					final int bitmap = 1 << mask0 | 1 << mask1;
-					final int valmap = 1 << mask1;
-
-					// store values before node
-					return valNodeOf(null, bitmap, valmap, new Object[] { key1, val1, node0 },
-									(byte) 1);
-				}
-			} else {
-				// values fit on next level
-				final CompactMapNode<K, V> node = mergeNodes(node0, keyHash0, key1, keyHash1, val1,
-								shift + BIT_PARTITION_SIZE);
-
-				if (USE_SPECIALIAZIONS) {				
-					return valNodeOf(null, (byte) mask0, node);
-				} else {
-					final int bitmap = 1 << mask0;
-					return valNodeOf(null, bitmap, 0, new Object[] { node }, (byte) 0);
-				}
-			}
-		}
-	}
-
-	private static final class BitmapIndexedMapNode<K, V> extends CompactMapNode<K, V> {
-		private AtomicReference<Thread> mutator;
-
-		private Object[] nodes;
-		final private int bitmap;
-		final private int valmap;
-		final private byte payloadArity;
-
-		BitmapIndexedMapNode(AtomicReference<Thread> mutator, int bitmap, int valmap, Object[] nodes,
-						byte payloadArity) {
-			assert (2 * Integer.bitCount(valmap) + Integer.bitCount(bitmap ^ valmap) == nodes.length);
-
-			this.mutator = mutator;
-
-			this.nodes = nodes;
-			this.bitmap = bitmap;
-			this.valmap = valmap;
-			this.payloadArity = payloadArity;
-
-			assert (payloadArity == Integer.bitCount(valmap));
-//			assert (payloadArity() >= 2 || nodeArity() >= 1); // =
-//															// SIZE_MORE_THAN_ONE
-
-			// for (int i = 0; i < 2 * payloadArity; i++)
-			// assert ((nodes[i] instanceof CompactNode) == false);
-			//
-			// for (int i = 2 * payloadArity; i < nodes.length; i++)
-			// assert ((nodes[i] instanceof CompactNode) == true);
-
-			// assert invariant
-			assert nodeInvariant();
-		}
-
-		final int bitIndex(int bitpos) {
-			return 2 * payloadArity + Integer.bitCount((bitmap ^ valmap) & (bitpos - 1));
-		}
-
-		final int valIndex(int bitpos) {
-			return 2 * Integer.bitCount(valmap & (bitpos - 1));
-		}
-
-		@SuppressWarnings("unchecked")
-		@Override
-		boolean containsKey(Object key, int keyHash, int shift) {
-			final int mask = (keyHash >>> shift) & BIT_PARTITION_MASK;
-			final int bitpos = (1 << mask);
-
-			if ((valmap & bitpos) != 0) {
-				return nodes[valIndex(bitpos)].equals(key);
-			}
-
-			if ((bitmap & bitpos) != 0) {
-				return ((AbstractMapNode<K, V>) nodes[bitIndex(bitpos)]).containsKey(key, keyHash, shift
-								+ BIT_PARTITION_SIZE);
-			}
-
-			return false;
-		}
-
-		@SuppressWarnings("unchecked")
-		@Override
-		boolean containsKey(Object key, int keyHash, int shift, Comparator<Object> cmp) {
-			final int mask = (keyHash >>> shift) & BIT_PARTITION_MASK;
-			final int bitpos = (1 << mask);
-
-			if ((valmap & bitpos) != 0) {
-				return cmp.compare(nodes[valIndex(bitpos)], key) == 0;
-			}
-
-			if ((bitmap & bitpos) != 0) {
-				return ((AbstractMapNode<K, V>) nodes[bitIndex(bitpos)]).containsKey(key, keyHash, shift
-								+ BIT_PARTITION_SIZE, cmp);
-			}
-
-			return false;
-		}
-
-		@SuppressWarnings("unchecked")
-		@Override
-		Optional<java.util.Map.Entry<K, V>> findByKey(Object key, int keyHash, int shift) {
-			final int mask = (keyHash >>> shift) & BIT_PARTITION_MASK;
-			final int bitpos = (1 << mask);
-
-			if ((valmap & bitpos) != 0) { // inplace value
-				final int valIndex = valIndex(bitpos);
-
-				if (nodes[valIndex].equals(key)) {
-					final K _key = (K) nodes[valIndex];
-					final V _val = (V) nodes[valIndex + 1];
-
-					final Map.Entry<K, V> entry = entryOf(_key, _val);
-					return Optional.of(entry);
-				}
-
-				return Optional.empty();
-			}
-
-			if ((bitmap & bitpos) != 0) { // node (not value)
-				final AbstractMapNode<K, V> subNode = ((AbstractMapNode<K, V>) nodes[bitIndex(bitpos)]);
-
-				return subNode.findByKey(key, keyHash, shift + BIT_PARTITION_SIZE);
-			}
-
-			return Optional.empty();
-		}
-
-		@SuppressWarnings("unchecked")
-		@Override
-		Optional<java.util.Map.Entry<K, V>> findByKey(Object key, int keyHash, int shift,
-						Comparator<Object> cmp) {
-			final int mask = (keyHash >>> shift) & BIT_PARTITION_MASK;
-			final int bitpos = (1 << mask);
-
-			if ((valmap & bitpos) != 0) { // inplace value
-				final int valIndex = valIndex(bitpos);
-
-				if (cmp.compare(nodes[valIndex], key) == 0) {
-					final K _key = (K) nodes[valIndex];
-					final V _val = (V) nodes[valIndex + 1];
-
-					final Map.Entry<K, V> entry = entryOf(_key, _val);
-					return Optional.of(entry);
-				}
-
-				return Optional.empty();
-			}
-
-			if ((bitmap & bitpos) != 0) { // node (not value)
-				final AbstractMapNode<K, V> subNode = ((AbstractMapNode<K, V>) nodes[bitIndex(bitpos)]);
-
-				return subNode.findByKey(key, keyHash, shift + BIT_PARTITION_SIZE, cmp);
-			}
-
-			return Optional.empty();
-		}
-
-		@SuppressWarnings("unchecked")
-		@Override
-		Result<K, V, ? extends CompactMapNode<K, V>> updated(AtomicReference<Thread> mutator, K key,
-						int keyHash, V val, int shift) {
-			final int mask = (keyHash >>> shift) & BIT_PARTITION_MASK;
-			final int bitpos = (1 << mask);
-
-			if ((valmap & bitpos) != 0) { // inplace value
-				final int valIndex = valIndex(bitpos);
-
-				final Object currentKey = nodes[valIndex];
-
-				if (currentKey.equals(key)) {
-
-					final Object currentVal = nodes[valIndex + 1];
-
-					if (currentVal.equals(val)) {
-						return Result.unchanged(this);
-					}
-
-					// update mapping
-					final CompactMapNode<K, V> thisNew;
-
-					if (isAllowedToEdit(this.mutator, mutator)) {
-						// no copying if already editable
-						this.nodes[valIndex + 1] = val;
-						thisNew = this;
-					} else {
-						final Object[] editableNodes = copyAndSet(this.nodes, valIndex + 1, val);
-
-						thisNew = CompactMapNode.<K, V> valNodeOf(mutator, bitmap, valmap, editableNodes,
-										payloadArity);
-					}
-
-					return Result.updated(thisNew, (V) currentVal);
-				} else {
-					final CompactMapNode<K, V> nodeNew = mergeNodes((K) nodes[valIndex],
-									nodes[valIndex].hashCode(), (V) nodes[valIndex + 1], key, keyHash,
-									val, shift + BIT_PARTITION_SIZE);
-
-					final int offset = 2 * (payloadArity - 1);
-					final int index = Integer.bitCount(((bitmap | bitpos) ^ (valmap & ~bitpos))
-									& (bitpos - 1));
-
-					final Object[] editableNodes = copyAndMoveToBackPair(this.nodes, valIndex, offset
-									+ index, nodeNew);
-
-					final CompactMapNode<K, V> thisNew = CompactMapNode.<K, V> valNodeOf(mutator, bitmap
-									| bitpos, valmap & ~bitpos, editableNodes, (byte) (payloadArity - 1));
-
-					return Result.modified(thisNew);
-				}
-			} else if ((bitmap & bitpos) != 0) { // node (not value)
-				final int bitIndex = bitIndex(bitpos);
-				final CompactMapNode<K, V> subNode = (CompactMapNode<K, V>) nodes[bitIndex];
-
-				final Result<K, V, ? extends CompactMapNode<K, V>> subNodeResult = subNode.updated(
-								mutator, key, keyHash, val, shift + BIT_PARTITION_SIZE);
-
-				if (!subNodeResult.isModified()) {
-					return Result.unchanged(this);
-				}
-
-				final CompactMapNode<K, V> thisNew;
-
-				// modify current node (set replacement node)
-				if (isAllowedToEdit(this.mutator, mutator)) {
-					// no copying if already editable
-					this.nodes[bitIndex] = subNodeResult.getNode();
-					thisNew = this;
-				} else {
-					final Object[] editableNodes = copyAndSet(this.nodes, bitIndex,
-									subNodeResult.getNode());
-
-					thisNew = CompactMapNode.<K, V> valNodeOf(mutator, bitmap, valmap, editableNodes,
-									payloadArity);
-				}
-
-				if (subNodeResult.hasReplacedValue()) {
-					return Result.updated(thisNew, subNodeResult.getReplacedValue());
-				}
-
-				return Result.modified(thisNew);
-			} else {
-				// no value
-				final Object[] editableNodes = copyAndInsertPair(this.nodes, valIndex(bitpos), key, val);
-
-				final CompactMapNode<K, V> thisNew = CompactMapNode.<K, V> valNodeOf(mutator,
-								bitmap | bitpos, valmap | bitpos, editableNodes,
-								(byte) (payloadArity + 1));
-
-				return Result.modified(thisNew);
-			}
-		}
-
-		@SuppressWarnings("unchecked")
-		@Override
-		Result<K, V, ? extends CompactMapNode<K, V>> updated(AtomicReference<Thread> mutator, K key,
-						int keyHash, V val, int shift, Comparator<Object> cmp) {
-			final int mask = (keyHash >>> shift) & BIT_PARTITION_MASK;
-			final int bitpos = (1 << mask);
-
-			if ((valmap & bitpos) != 0) { // inplace value
-				final int valIndex = valIndex(bitpos);
-
-				final Object currentKey = nodes[valIndex];
-
-				if (cmp.compare(currentKey, key) == 0) {
-
-					final Object currentVal = nodes[valIndex + 1];
-
-					if (cmp.compare(currentVal, val) == 0) {
-						return Result.unchanged(this);
-					}
-
-					// update mapping
-					final CompactMapNode<K, V> thisNew;
-
-					if (isAllowedToEdit(this.mutator, mutator)) {
-						// no copying if already editable
-						this.nodes[valIndex + 1] = val;
-						thisNew = this;
-					} else {
-						final Object[] editableNodes = copyAndSet(this.nodes, valIndex + 1, val);
-
-						thisNew = CompactMapNode.<K, V> valNodeOf(mutator, bitmap, valmap, editableNodes,
-										payloadArity);
-					}
-
-					return Result.updated(thisNew, (V) currentVal);
-				} else {
-					final CompactMapNode<K, V> nodeNew = mergeNodes((K) nodes[valIndex],
-									nodes[valIndex].hashCode(), (V) nodes[valIndex + 1], key, keyHash,
-									val, shift + BIT_PARTITION_SIZE);
-
-					final int offset = 2 * (payloadArity - 1);
-					final int index = Integer.bitCount(((bitmap | bitpos) ^ (valmap & ~bitpos))
-									& (bitpos - 1));
-
-					final Object[] editableNodes = copyAndMoveToBackPair(this.nodes, valIndex, offset
-									+ index, nodeNew);
-
-					final CompactMapNode<K, V> thisNew = CompactMapNode.<K, V> valNodeOf(mutator, bitmap
-									| bitpos, valmap & ~bitpos, editableNodes, (byte) (payloadArity - 1));
-
-					return Result.modified(thisNew);
-				}
-			} else if ((bitmap & bitpos) != 0) { // node (not value)
-				final int bitIndex = bitIndex(bitpos);
-				final CompactMapNode<K, V> subNode = (CompactMapNode<K, V>) nodes[bitIndex];
-
-				final Result<K, V, ? extends CompactMapNode<K, V>> subNodeResult = subNode.updated(
-								mutator, key, keyHash, val, shift + BIT_PARTITION_SIZE, cmp);
-
-				if (!subNodeResult.isModified()) {
-					return Result.unchanged(this);
-				}
-
-				final CompactMapNode<K, V> thisNew;
-
-				// modify current node (set replacement node)
-				if (isAllowedToEdit(this.mutator, mutator)) {
-					// no copying if already editable
-					this.nodes[bitIndex] = subNodeResult.getNode();
-					thisNew = this;
-				} else {
-					final Object[] editableNodes = copyAndSet(this.nodes, bitIndex,
-									subNodeResult.getNode());
-
-					thisNew = CompactMapNode.<K, V> valNodeOf(mutator, bitmap, valmap, editableNodes,
-									payloadArity);
-				}
-
-				if (subNodeResult.hasReplacedValue()) {
-					return Result.updated(thisNew, subNodeResult.getReplacedValue());
-				}
-
-				return Result.modified(thisNew);
-			} else {
-				// no value
-				final Object[] editableNodes = copyAndInsertPair(this.nodes, valIndex(bitpos), key, val);
-
-				final CompactMapNode<K, V> thisNew = CompactMapNode.<K, V> valNodeOf(mutator,
-								bitmap | bitpos, valmap | bitpos, editableNodes,
-								(byte) (payloadArity + 1));
-
-				return Result.modified(thisNew);
-			}
-		}
-
-		@SuppressWarnings("unchecked")
-		@Override
-		Result<K, V, ? extends CompactMapNode<K, V>> removed(AtomicReference<Thread> mutator, K key,
-						int keyHash, int shift) {
-			final int mask = (keyHash >>> shift) & BIT_PARTITION_MASK;
-			final int bitpos = (1 << mask);
-
-			if ((valmap & bitpos) != 0) { // inplace value
-				final int valIndex = valIndex(bitpos);
-
-				if (nodes[valIndex].equals(key)) {
-					if (!USE_SPECIALIAZIONS && this.payloadArity() == 2 && this.nodeArity() == 0) {
-						/*
-						 * Create new node with remaining pair. The new node will a)
-						 * either become the new root returned, or b) unwrapped and
-						 * inlined during returning.
-						 */
-						final CompactMapNode<K, V> thisNew;
-						final int newValmap = (shift == 0) ? this.valmap & ~bitpos
-										: 1 << (keyHash & BIT_PARTITION_MASK);
-
-						if (valIndex == 0) {
-							thisNew = CompactMapNode.<K, V> valNodeOf(mutator, newValmap, newValmap,
-											new Object[] { nodes[2], nodes[3] }, (byte) (1));
-						} else {
-							thisNew = CompactMapNode.<K, V> valNodeOf(mutator, newValmap, newValmap,
-											new Object[] { nodes[0], nodes[1] }, (byte) (1));
-						}
-
-						return Result.modified(thisNew);
-					} else if (USE_SPECIALIAZIONS && this.arity() == 5) {
-						return Result.modified(removeInplaceValueAndConvertSpecializedNode(mask, bitpos));
-					} else {
-						final Object[] editableNodes = copyAndRemovePair(this.nodes, valIndex);
-
-						final CompactMapNode<K, V> thisNew = CompactMapNode.<K, V> valNodeOf(mutator,
-										this.bitmap & ~bitpos, this.valmap & ~bitpos, editableNodes,
-										(byte) (payloadArity - 1));
-
-						return Result.modified(thisNew);
-					}
-				} else {
-					return Result.unchanged(this);
-				}
-			} else if ((bitmap & bitpos) != 0) { // node (not value)
-				final int bitIndex = bitIndex(bitpos);
-				final CompactMapNode<K, V> subNode = (CompactMapNode<K, V>) nodes[bitIndex];
-				final Result<K, V, ? extends CompactMapNode<K, V>> nestedResult = subNode.removed(
-								mutator, key, keyHash, shift + BIT_PARTITION_SIZE);
-
-				if (!nestedResult.isModified()) {
-					return Result.unchanged(this);
-				}
-
-				final CompactMapNode<K, V> subNodeNew = nestedResult.getNode();
-
-				switch (subNodeNew.sizePredicate()) {
-				case 0: {
-					if (!USE_SPECIALIAZIONS && this.payloadArity() == 0 && this.nodeArity() == 1) {
-						// escalate (singleton or empty) result
-						return nestedResult;
-					} else if (USE_SPECIALIAZIONS && this.arity() == 5) {
-						return Result.modified(removeSubNodeAndConvertSpecializedNode(mask, bitpos));
-					} else {
-						// remove node
-						final Object[] editableNodes = copyAndRemovePair(this.nodes, bitIndex);
-
-						final CompactMapNode<K, V> thisNew = CompactMapNode.<K, V> valNodeOf(mutator,
-										bitmap & ~bitpos, valmap, editableNodes, payloadArity);
-
-						return Result.modified(thisNew);
-					}
-				}
-				case 1: {
-					if (!USE_SPECIALIAZIONS && this.payloadArity() == 0 && this.nodeArity() == 1) {
-						// escalate (singleton or empty) result
-						return nestedResult;
-					} else {
-						// inline value (move to front)
-						final int valIndex = valIndex(bitpos);
-
-						final Object[] editableNodes = copyAndMoveToFrontPair(this.nodes, bitIndex,
-										valIndex, subNodeNew.headKey(), subNodeNew.headVal());
-
-						final CompactMapNode<K, V> thisNew = CompactMapNode.<K, V> valNodeOf(mutator,
-										bitmap, valmap | bitpos, editableNodes,
-										(byte) (payloadArity + 1));
-
-						return Result.modified(thisNew);
-					}
-				}
-				default: {
-					// modify current node (set replacement node)
-					if (isAllowedToEdit(this.mutator, mutator)) {
-						// no copying if already editable
-						this.nodes[bitIndex] = subNodeNew;
-						return Result.modified(this);
-					} else {
-						final Object[] editableNodes = copyAndSet(this.nodes, bitIndex, subNodeNew);
-
-						final CompactMapNode<K, V> thisNew = CompactMapNode.<K, V> valNodeOf(mutator,
-										bitmap, valmap, editableNodes, payloadArity);
-
-						return Result.modified(thisNew);
-					}
-				}
-				}
-			}
-
-			return Result.unchanged(this);
-		}
-
-		@SuppressWarnings("unchecked")
-		@Override
-		Result<K, V, ? extends CompactMapNode<K, V>> removed(AtomicReference<Thread> mutator, K key,
-						int keyHash, int shift, Comparator<Object> cmp) {
-			final int mask = (keyHash >>> shift) & BIT_PARTITION_MASK;
-			final int bitpos = (1 << mask);
-
-			if ((valmap & bitpos) != 0) { // inplace value
-				final int valIndex = valIndex(bitpos);
-
-				if (cmp.compare(nodes[valIndex], key) == 0) {
-					if (!USE_SPECIALIAZIONS && this.payloadArity() == 2 && this.nodeArity() == 0) {
-						/*
-						 * Create new node with remaining pair. The new node will a)
-						 * either become the new root returned, or b) unwrapped and
-						 * inlined during returning.
-						 */
-						final CompactMapNode<K, V> thisNew;
-						final int newValmap = (shift == 0) ? this.valmap & ~bitpos
-										: 1 << (keyHash & BIT_PARTITION_MASK);
-
-						if (valIndex == 0) {
-							thisNew = CompactMapNode.<K, V> valNodeOf(mutator, newValmap, newValmap,
-											new Object[] { nodes[2], nodes[3] }, (byte) (1));
-						} else {
-							thisNew = CompactMapNode.<K, V> valNodeOf(mutator, newValmap, newValmap,
-											new Object[] { nodes[0], nodes[1] }, (byte) (1));
-						}
-
-						return Result.modified(thisNew);
-					} else if (USE_SPECIALIAZIONS && this.arity() == 5) {
-						return Result.modified(removeInplaceValueAndConvertSpecializedNode(mask, bitpos));
-					} else {
-						final Object[] editableNodes = copyAndRemovePair(this.nodes, valIndex);
-
-						final CompactMapNode<K, V> thisNew = CompactMapNode.<K, V> valNodeOf(mutator,
-										this.bitmap & ~bitpos, this.valmap & ~bitpos, editableNodes,
-										(byte) (payloadArity - 1));
-
-						return Result.modified(thisNew);
-					}
-				} else {
-					return Result.unchanged(this);
-				}
-			} else if ((bitmap & bitpos) != 0) { // node (not value)
-				final int bitIndex = bitIndex(bitpos);
-				final CompactMapNode<K, V> subNode = (CompactMapNode<K, V>) nodes[bitIndex];
-				final Result<K, V, ? extends CompactMapNode<K, V>> nestedResult = subNode.removed(
-								mutator, key, keyHash, shift + BIT_PARTITION_SIZE, cmp);
-
-				if (!nestedResult.isModified()) {
-					return Result.unchanged(this);
-				}
-
-				final CompactMapNode<K, V> subNodeNew = nestedResult.getNode();
-
-				switch (subNodeNew.sizePredicate()) {
-				case 0: {
-					if (!USE_SPECIALIAZIONS && this.payloadArity() == 0 && this.nodeArity() == 1) {
-						// escalate (singleton or empty) result
-						return nestedResult;
-					} else if (USE_SPECIALIAZIONS && this.arity() == 5) {
-						return Result.modified(removeSubNodeAndConvertSpecializedNode(mask, bitpos));
-					} else {
-						// remove node
-						final Object[] editableNodes = copyAndRemovePair(this.nodes, bitIndex);
-
-						final CompactMapNode<K, V> thisNew = CompactMapNode.<K, V> valNodeOf(mutator,
-										bitmap & ~bitpos, valmap, editableNodes, payloadArity);
-
-						return Result.modified(thisNew);
-					}
-				}
-				case 1: {
-					if (!USE_SPECIALIAZIONS && this.payloadArity() == 0 && this.nodeArity() == 1) {
-						// escalate (singleton or empty) result
-						return nestedResult;
-					} else {
-						// inline value (move to front)
-						final int valIndex = valIndex(bitpos);
-
-						final Object[] editableNodes = copyAndMoveToFrontPair(this.nodes, bitIndex,
-										valIndex, subNodeNew.headKey(), subNodeNew.headVal());
-
-						final CompactMapNode<K, V> thisNew = CompactMapNode.<K, V> valNodeOf(mutator,
-										bitmap, valmap | bitpos, editableNodes,
-										(byte) (payloadArity + 1));
-
-						return Result.modified(thisNew);
-					}
-				}
-				default: {
-					// modify current node (set replacement node)
-					if (isAllowedToEdit(this.mutator, mutator)) {
-						// no copying if already editable
-						this.nodes[bitIndex] = subNodeNew;
-						return Result.modified(this);
-					} else {
-						final Object[] editableNodes = copyAndSet(this.nodes, bitIndex, subNodeNew);
-
-						final CompactMapNode<K, V> thisNew = CompactMapNode.<K, V> valNodeOf(mutator,
-										bitmap, valmap, editableNodes, payloadArity);
-
-						return Result.modified(thisNew);
-					}
-				}
-				}
-			}
-
-			return Result.unchanged(this);
-		}
-		
-		@SuppressWarnings("unchecked")
-		private CompactMapNode<K, V> removeInplaceValueAndConvertSpecializedNode(final int mask,
-						final int bitpos) {
-			switch (this.payloadArity) { // 0 <= payloadArity <= 5
-			case 1: {
-				final int nmap = ((bitmap & ~bitpos) ^ (valmap & ~bitpos));
-				final byte npos1 = recoverMask(nmap, (byte) 1);
-				final byte npos2 = recoverMask(nmap, (byte) 2);
-				final byte npos3 = recoverMask(nmap, (byte) 3);
-				final byte npos4 = recoverMask(nmap, (byte) 4);
-				final CompactMapNode<K, V> node1 = (CompactMapNode<K, V>) nodes[2 * payloadArity + 0];
-				final CompactMapNode<K, V> node2 = (CompactMapNode<K, V>) nodes[2 * payloadArity + 1];
-				final CompactMapNode<K, V> node3 = (CompactMapNode<K, V>) nodes[2 * payloadArity + 2];
-				final CompactMapNode<K, V> node4 = (CompactMapNode<K, V>) nodes[2 * payloadArity + 3];
-
-				return valNodeOf(mutator, npos1, node1, npos2, node2, npos3, node3, npos4, node4);
-			}
-			case 2: {
-				final int map = (valmap & ~bitpos);
-				final byte pos1 = recoverMask(map, (byte) 1);
-				final K key1;
-				final V val1;
-
-				final int nmap = ((bitmap & ~bitpos) ^ (valmap & ~bitpos));
-				final byte npos1 = recoverMask(nmap, (byte) 1);
-				final byte npos2 = recoverMask(nmap, (byte) 2);
-				final byte npos3 = recoverMask(nmap, (byte) 3);
-				final CompactMapNode<K, V> node1 = (CompactMapNode<K, V>) nodes[2 * payloadArity + 0];
-				final CompactMapNode<K, V> node2 = (CompactMapNode<K, V>) nodes[2 * payloadArity + 1];
-				final CompactMapNode<K, V> node3 = (CompactMapNode<K, V>) nodes[2 * payloadArity + 2];
-
-				if (mask < pos1) {
-					key1 = (K) nodes[2];
-					val1 = (V) nodes[3];
-				} else {
-					key1 = (K) nodes[0];
-					val1 = (V) nodes[1];
-				}
-
-				return valNodeOf(mutator, pos1, key1, val1, npos1, node1, npos2, node2, npos3,
-								node3);
-			}
-			case 3: {
-				final int map = (valmap & ~bitpos);
-				final byte pos1 = recoverMask(map, (byte) 1);
-				final byte pos2 = recoverMask(map, (byte) 2);
-				final K key1;
-				final K key2;
-				final V val1;
-				final V val2;
-
-				final int nmap = ((bitmap & ~bitpos) ^ (valmap & ~bitpos));
-				final byte npos1 = recoverMask(nmap, (byte) 1);
-				final byte npos2 = recoverMask(nmap, (byte) 2);
-				final CompactMapNode<K, V> node1 = (CompactMapNode<K, V>) nodes[2 * payloadArity + 0];
-				final CompactMapNode<K, V> node2 = (CompactMapNode<K, V>) nodes[2 * payloadArity + 1];
-
-				if (mask < pos1) {
-					key1 = (K) nodes[2];
-					val1 = (V) nodes[3];
-					key2 = (K) nodes[4];
-					val2 = (V) nodes[5];
-				} else if (mask < pos2) {
-					key1 = (K) nodes[0];
-					val1 = (V) nodes[1];
-					key2 = (K) nodes[4];
-					val2 = (V) nodes[5];
-				} else {
-					key1 = (K) nodes[0];
-					val1 = (V) nodes[1];
-					key2 = (K) nodes[2];
-					val2 = (V) nodes[3];
-				}
-
-				return valNodeOf(mutator, pos1, key1, val1, pos2, key2, val2, npos1, node1, npos2,
-								node2);
-			}
-			case 4: {
-				final int map = (valmap & ~bitpos);
-				final byte pos1 = recoverMask(map, (byte) 1);
-				final byte pos2 = recoverMask(map, (byte) 2);
-				final byte pos3 = recoverMask(map, (byte) 3);
-				final K key1;
-				final K key2;
-				final K key3;
-				final V val1;
-				final V val2;
-				final V val3;
-
-				final int nmap = ((bitmap & ~bitpos) ^ (valmap & ~bitpos));
-				final byte npos1 = recoverMask(nmap, (byte) 1);
-				final CompactMapNode<K, V> node1 = (CompactMapNode<K, V>) nodes[2 * payloadArity + 0];
-
-				if (mask < pos1) {
-					key1 = (K) nodes[2];
-					val1 = (V) nodes[3];
-					key2 = (K) nodes[4];
-					val2 = (V) nodes[5];
-					key3 = (K) nodes[6];
-					val3 = (V) nodes[7];
-				} else if (mask < pos2) {
-					key1 = (K) nodes[0];
-					val1 = (V) nodes[1];
-					key2 = (K) nodes[4];
-					val2 = (V) nodes[5];
-					key3 = (K) nodes[6];
-					val3 = (V) nodes[7];
-				} else if (mask < pos3) {
-					key1 = (K) nodes[0];
-					val1 = (V) nodes[1];
-					key2 = (K) nodes[2];
-					val2 = (V) nodes[3];
-					key3 = (K) nodes[6];
-					val3 = (V) nodes[7];
-				} else {
-					key1 = (K) nodes[0];
-					val1 = (V) nodes[1];
-					key2 = (K) nodes[2];
-					val2 = (V) nodes[3];
-					key3 = (K) nodes[4];
-					val3 = (V) nodes[5];
-				}
-
-				return valNodeOf(mutator, pos1, key1, val1, pos2, key2, val2, pos3, key3, val3,
-								npos1, node1);
-			}
-			case 5: {
-				final int map = (valmap & ~bitpos);
-				final byte pos1 = recoverMask(map, (byte) 1);
-				final byte pos2 = recoverMask(map, (byte) 2);
-				final byte pos3 = recoverMask(map, (byte) 3);
-				final byte pos4 = recoverMask(map, (byte) 4);
-				final K key1;
-				final K key2;
-				final K key3;
-				final K key4;
-				final V val1;
-				final V val2;
-				final V val3;
-				final V val4;
-
-				if (mask < pos1) {
-					key1 = (K) nodes[2];
-					val1 = (V) nodes[3];
-					key2 = (K) nodes[4];
-					val2 = (V) nodes[5];
-					key3 = (K) nodes[6];
-					val3 = (V) nodes[7];
-					key4 = (K) nodes[8];
-					val4 = (V) nodes[9];
-				} else if (mask < pos2) {
-					key1 = (K) nodes[0];
-					val1 = (V) nodes[1];
-					key2 = (K) nodes[4];
-					val2 = (V) nodes[5];
-					key3 = (K) nodes[6];
-					val3 = (V) nodes[7];
-					key4 = (K) nodes[8];
-					val4 = (V) nodes[9];
-				} else if (mask < pos3) {
-					key1 = (K) nodes[0];
-					val1 = (V) nodes[1];
-					key2 = (K) nodes[2];
-					val2 = (V) nodes[3];
-					key3 = (K) nodes[6];
-					val3 = (V) nodes[7];
-					key4 = (K) nodes[8];
-					val4 = (V) nodes[9];
-				} else if (mask < pos4) {
-					key1 = (K) nodes[0];
-					val1 = (V) nodes[1];
-					key2 = (K) nodes[2];
-					val2 = (V) nodes[3];
-					key3 = (K) nodes[4];
-					val3 = (V) nodes[5];
-					key4 = (K) nodes[8];
-					val4 = (V) nodes[9];
-				} else {
-					key1 = (K) nodes[0];
-					val1 = (V) nodes[1];
-					key2 = (K) nodes[2];
-					val2 = (V) nodes[3];
-					key3 = (K) nodes[4];
-					val3 = (V) nodes[5];
-					key4 = (K) nodes[6];
-					val4 = (V) nodes[7];
-				}
-
-				return valNodeOf(mutator, pos1, key1, val1, pos2, key2, val2, pos3, key3, val3,
-								pos4, key4, val4);
-			}
-			default: {
-				throw new IllegalStateException();
-			}				
-			}
-		}
-
-		@SuppressWarnings("unchecked")
-		private CompactMapNode<K, V> removeSubNodeAndConvertSpecializedNode(final int mask,
-						final int bitpos) {
-			switch (this.nodeArity()) {
-			case 1: {
-				final int map = valmap;
-				final byte pos1 = recoverMask(map, (byte) 1);
-				final byte pos2 = recoverMask(map, (byte) 2);
-				final byte pos3 = recoverMask(map, (byte) 3);
-				final byte pos4 = recoverMask(map, (byte) 4);
-				final K key1 = (K) nodes[0];
-				final K key2 = (K) nodes[2];
-				final K key3 = (K) nodes[4];
-				final K key4 = (K) nodes[6];
-				final V val1 = (V) nodes[1];
-				final V val2 = (V) nodes[3];
-				final V val3 = (V) nodes[5];
-				final V val4 = (V) nodes[7];
-
-				return valNodeOf(mutator, pos1, key1, val1, pos2, key2, val2, pos3, key3, val3,
-								pos4, key4, val4);
-			}
-			case 2: {
-				final int map = valmap;
-				final byte pos1 = recoverMask(map, (byte) 1);
-				final byte pos2 = recoverMask(map, (byte) 2);
-				final byte pos3 = recoverMask(map, (byte) 3);
-				final K key1 = (K) nodes[0];
-				final K key2 = (K) nodes[2];
-				final K key3 = (K) nodes[4];
-				final V val1 = (V) nodes[1];
-				final V val2 = (V) nodes[3];
-				final V val3 = (V) nodes[5];
-
-				final int nmap = ((bitmap & ~bitpos) ^ valmap);
-				final byte npos1 = recoverMask(nmap, (byte) 1);
-				final CompactMapNode<K, V> node1;
-
-				if (mask < npos1) {
-					node1 = (CompactMapNode<K, V>) nodes[2 * payloadArity + 1];
-				} else {
-					node1 = (CompactMapNode<K, V>) nodes[2 * payloadArity + 0];
-				}
-
-				return valNodeOf(mutator, pos1, key1, val1, pos2, key2, val2, pos3, key3, val3,
-								npos1, node1);
-			}
-			case 3: {
-				final int map = valmap;
-				final byte pos1 = recoverMask(map, (byte) 1);
-				final byte pos2 = recoverMask(map, (byte) 2);
-				final K key1 = (K) nodes[0];
-				final K key2 = (K) nodes[2];
-				final V val1 = (V) nodes[1];
-				final V val2 = (V) nodes[3];
-
-				final int nmap = ((bitmap & ~bitpos) ^ valmap);
-				final byte npos1 = recoverMask(nmap, (byte) 1);
-				final byte npos2 = recoverMask(nmap, (byte) 2);
-				final CompactMapNode<K, V> node1;
-				final CompactMapNode<K, V> node2;
-
-				if (mask < npos1) {
-					node1 = (CompactMapNode<K, V>) nodes[2 * payloadArity + 1];
-					node2 = (CompactMapNode<K, V>) nodes[2 * payloadArity + 2];
-				} else if (mask < npos2) {
-					node1 = (CompactMapNode<K, V>) nodes[2 * payloadArity + 0];
-					node2 = (CompactMapNode<K, V>) nodes[2 * payloadArity + 2];
-				} else {
-					node1 = (CompactMapNode<K, V>) nodes[2 * payloadArity + 0];
-					node2 = (CompactMapNode<K, V>) nodes[2 * payloadArity + 1];
-				}
-
-				return valNodeOf(mutator, pos1, key1, val1, pos2, key2, val2, npos1, node1, npos2,
-								node2);
-			}
-			case 4: {
-				final int map = valmap;
-				final byte pos1 = recoverMask(map, (byte) 1);
-				final K key1 = (K) nodes[0];
-				final V val1 = (V) nodes[1];
-
-				final int nmap = ((bitmap & ~bitpos) ^ valmap);
-				final byte npos1 = recoverMask(nmap, (byte) 1);
-				final byte npos2 = recoverMask(nmap, (byte) 2);
-				final byte npos3 = recoverMask(nmap, (byte) 3);
-				final CompactMapNode<K, V> node1;
-				final CompactMapNode<K, V> node2;
-				final CompactMapNode<K, V> node3;
-
-				if (mask < npos1) {
-					node1 = (CompactMapNode<K, V>) nodes[2 * payloadArity + 1];
-					node2 = (CompactMapNode<K, V>) nodes[2 * payloadArity + 2];
-					node3 = (CompactMapNode<K, V>) nodes[2 * payloadArity + 3];
-				} else if (mask < npos2) {
-					node1 = (CompactMapNode<K, V>) nodes[2 * payloadArity + 0];
-					node2 = (CompactMapNode<K, V>) nodes[2 * payloadArity + 2];
-					node3 = (CompactMapNode<K, V>) nodes[2 * payloadArity + 3];
-				} else if (mask < npos3) {
-					node1 = (CompactMapNode<K, V>) nodes[2 * payloadArity + 0];
-					node2 = (CompactMapNode<K, V>) nodes[2 * payloadArity + 1];
-					node3 = (CompactMapNode<K, V>) nodes[2 * payloadArity + 3];
-				} else {
-					node1 = (CompactMapNode<K, V>) nodes[2 * payloadArity + 0];
-					node2 = (CompactMapNode<K, V>) nodes[2 * payloadArity + 1];
-					node3 = (CompactMapNode<K, V>) nodes[2 * payloadArity + 2];
-				}
-
-				return valNodeOf(mutator, pos1, key1, val1, npos1, node1, npos2, node2, npos3,
-								node3);
-			}
-			case 5: {
-				final int nmap = ((bitmap & ~bitpos) ^ valmap);
-				final byte npos1 = recoverMask(nmap, (byte) 1);
-				final byte npos2 = recoverMask(nmap, (byte) 2);
-				final byte npos3 = recoverMask(nmap, (byte) 3);
-				final byte npos4 = recoverMask(nmap, (byte) 4);
-				final CompactMapNode<K, V> node1;
-				final CompactMapNode<K, V> node2;
-				final CompactMapNode<K, V> node3;
-				final CompactMapNode<K, V> node4;
-
-				if (mask < npos1) {
-					node1 = (CompactMapNode<K, V>) nodes[2 * payloadArity + 1];
-					node2 = (CompactMapNode<K, V>) nodes[2 * payloadArity + 2];
-					node3 = (CompactMapNode<K, V>) nodes[2 * payloadArity + 3];
-					node4 = (CompactMapNode<K, V>) nodes[2 * payloadArity + 4];
-				} else if (mask < npos2) {
-					node1 = (CompactMapNode<K, V>) nodes[2 * payloadArity + 0];
-					node2 = (CompactMapNode<K, V>) nodes[2 * payloadArity + 2];
-					node3 = (CompactMapNode<K, V>) nodes[2 * payloadArity + 3];
-					node4 = (CompactMapNode<K, V>) nodes[2 * payloadArity + 4];
-				} else if (mask < npos3) {
-					node1 = (CompactMapNode<K, V>) nodes[2 * payloadArity + 0];
-					node2 = (CompactMapNode<K, V>) nodes[2 * payloadArity + 1];
-					node3 = (CompactMapNode<K, V>) nodes[2 * payloadArity + 3];
-					node4 = (CompactMapNode<K, V>) nodes[2 * payloadArity + 4];
-				} else if (mask < npos4) {
-					node1 = (CompactMapNode<K, V>) nodes[2 * payloadArity + 0];
-					node2 = (CompactMapNode<K, V>) nodes[2 * payloadArity + 1];
-					node3 = (CompactMapNode<K, V>) nodes[2 * payloadArity + 2];
-					node4 = (CompactMapNode<K, V>) nodes[2 * payloadArity + 4];
-				} else {
-					node1 = (CompactMapNode<K, V>) nodes[2 * payloadArity + 0];
-					node2 = (CompactMapNode<K, V>) nodes[2 * payloadArity + 1];
-					node3 = (CompactMapNode<K, V>) nodes[2 * payloadArity + 2];
-					node4 = (CompactMapNode<K, V>) nodes[2 * payloadArity + 3];
-				}
-
-				return valNodeOf(mutator, npos1, node1, npos2, node2, npos3, node3, npos4, node4);
-			}
-			default: {
-				throw new IllegalStateException();
-			}			
-			}
-		}
-		
-		// returns 0 <= mask <= 31
-		static byte recoverMask(int map, byte i_th) {
-			assert 1 <= i_th && i_th <= 32;
-
-			byte cnt1 = 0;
-			byte mask = 0;
-
-			while (mask < 32) {
-				if ((map & 0x01) == 0x01) {
-					cnt1 += 1;
-
-					if (cnt1 == i_th) {
-						return mask;
-					}
-				}
-
-				map = map >> 1;
-				mask += 1;
-			}
-
-			assert cnt1 != i_th;
-			throw new RuntimeException("Called with invalid arguments.");
-		}
-
-		@SuppressWarnings("unchecked")
-		@Override
-		K getKey(int index) {
-			return (K) nodes[2 * index];
-		}
-
-		@SuppressWarnings("unchecked")
-		@Override
-		V getValue(int index) {
-			return (V) nodes[2 * index + 1];
-		}
-		
-		@SuppressWarnings("unchecked")
-		@Override
-		Map.Entry<K, V> getKeyValueEntry(int index) {
-			return entryOf((K) nodes[2 * index], (V) nodes[2 * index + 1]);
-		}		
-
-		@SuppressWarnings("unchecked")
-		@Override
-		public AbstractMapNode<K, V> getNode(int index) {
-			final int offset = 2 * payloadArity;
-			return (AbstractMapNode<K, V>) nodes[offset + index];
-		}
-
-		@Override
-		SupplierIterator<K, V> payloadIterator() {
-			return ArrayKeyValueSupplierIterator.of(nodes, 0, 2 * payloadArity);
-		}
-
-		@SuppressWarnings("unchecked")
-		@Override
-		Iterator<CompactMapNode<K, V>> nodeIterator() {
-			final int offset = 2 * payloadArity;
-
-			for (int i = offset; i < nodes.length - offset; i++) {
-				assert ((nodes[i] instanceof AbstractMapNode) == true);
-			}
-
-			return (Iterator) ArrayIterator.of(nodes, offset, nodes.length - offset);
-		}
-
-		@SuppressWarnings("unchecked")
-		@Override
-		K headKey() {
-			assert hasPayload();
-			return (K) nodes[0];
-		}
-
-		@SuppressWarnings("unchecked")
-		@Override
-		V headVal() {
-			assert hasPayload();
-			return (V) nodes[1];
-		}
-
-		@Override
-		boolean hasPayload() {
-			return payloadArity != 0;
-		}
-
-		@Override
-		int payloadArity() {
-			return payloadArity;
-		}
-
-		@Override
-		boolean hasNodes() {
-			return 2 * payloadArity != nodes.length;
-		}
-
-		@Override
-		int nodeArity() {
-			return nodes.length - 2 * payloadArity;
-		}
-
-		@Override
-		public int hashCode() {
-			final int prime = 31;
-			int result = 0;
-			result = prime * result + bitmap;
-			result = prime * result + valmap;
-			result = prime * result + Arrays.hashCode(nodes);
-			return result;
-		}
-
-		@Override
-		public boolean equals(Object other) {
-			if (null == other) {
-				return false;
-			}
-			if (this == other) {
-				return true;
-			}
-			if (getClass() != other.getClass()) {
-				return false;
-			}
-			BitmapIndexedMapNode<?, ?> that = (BitmapIndexedMapNode<?, ?>) other;
-			if (bitmap != that.bitmap) {
-				return false;
-			}
-			if (valmap != that.valmap) {
-				return false;
-			}
-			if (!Arrays.equals(nodes, that.nodes)) {
-				return false;
-			}
-			return true;
-		}
-
-		@Override
-		public String toString() {
-	        final StringBuilder bldr = new StringBuilder();
-	        bldr.append('[');
-	        	        
-	        for (byte i = 0; i < payloadArity(); i++) {
-	        	final byte pos = (byte) recoverMask(valmap, (byte) (i+1));	
-	            bldr.append(String.format("@%d: %s=%s", pos, getKey(i), getValue(i)));		
-	            // bldr.append(String.format("@%d: %s=%s", pos, "key", "val"));			
-
-		        if (!((i + 1) == payloadArity())) {
-		        	bldr.append(", ");
-		        }
-	        }
-
-	        if (payloadArity() > 0 && nodeArity() > 0) {
-	        	bldr.append(", ");
-	        }
-	        
-	        for (byte i = 0; i < nodeArity(); i++) {
-	        	final byte pos = (byte) recoverMask(bitmap ^ valmap, (byte) (i+1));	
-	        	bldr.append(String.format("@%d: %s", pos, getNode(i)));
-	        	// bldr.append(String.format("@%d: %s", pos, "node"));			
-
-		        if (!((i + 1) == nodeArity())) {
-		        	bldr.append(", ");
-		        }
-	        }
-	        
-	        bldr.append(']');    
-			return bldr.toString();
-		}
-
-		@Override
-		byte sizePredicate() {
-			if (USE_SPECIALIAZIONS) {
-				return SIZE_MORE_THAN_ONE;
-			} else {
-				if (this.nodeArity() == 0 && this.payloadArity == 0) {
-					return SIZE_EMPTY;
-				} else if (this.nodeArity() == 0 && this.payloadArity == 1) {
-					return SIZE_ONE;
-				} else {
-					return SIZE_MORE_THAN_ONE;
-				}
-			}
-		}
-	}
-
-	// TODO: replace by immutable cons list
-	private static final class HashCollisionMapNode<K, V> extends CompactMapNode<K, V> {
-		private final K[] keys;
-		private final V[] vals;
-		private final int hash;
-
-		HashCollisionMapNode(int hash, K[] keys, V[] vals) {
-			this.keys = keys;
-			this.vals = vals;
-			this.hash = hash;
-
-			assert payloadArity() >= 2;
-		}
-
-		@Override
-		SupplierIterator<K, V> payloadIterator() {
-			// TODO: change representation of keys and values
-			assert keys.length == vals.length;
-
-			final Object[] keysAndVals = new Object[keys.length + vals.length];
-			for (int i = 0; i < keys.length; i++) {
-				keysAndVals[2 * i] = keys[i];
-				keysAndVals[2 * i + 1] = vals[i];
-			}
-
-			return ArrayKeyValueSupplierIterator.of(keysAndVals);
-		}
-
-		@Override
-		public String toString() {
-			final Object[] keysAndVals = new Object[keys.length + vals.length];
-			for (int i = 0; i < keys.length; i++) {
-				keysAndVals[2 * i] = keys[i];
-				keysAndVals[2 * i + 1] = vals[i];
-			}
-			return Arrays.toString(keysAndVals);
-		}
-
-		@Override
-		Iterator<CompactMapNode<K, V>> nodeIterator() {
-			return Collections.emptyIterator();
-		}
-
-		@Override
-		K headKey() {
-			assert hasPayload();
-			return keys[0];
-		}
-
-		@Override
-		V headVal() {
-			assert hasPayload();
-			return vals[0];
-		}
-
-		@Override
-		public boolean containsKey(Object key, int keyHash, int shift, Comparator<Object> cmp) {
-			if (this.hash == keyHash) {
-				for (K k : keys) {
-					if (cmp.compare(k, key) == 0) {
-						return true;
-					}
-				}
-			}
-			return false;
-		}
-
-		/**
-		 * Inserts an object if not yet present. Note, that this implementation
-		 * always returns a new immutable {@link TrieMap} instance.
-		 */
-		@Override
-		Result<K, V, ? extends CompactMapNode<K, V>> updated(AtomicReference<Thread> mutator, K key,
-						int keyHash, V val, int shift, Comparator<Object> cmp) {
-			if (this.hash != keyHash) {
-				return Result.modified(mergeNodes(this, this.hash, key, keyHash, val, shift));
-			}
-
-			for (int i = 0; i < keys.length; i++) {
-				if (cmp.compare(keys[i], key) == 0) {
-					
-					final V currentVal = vals[i];
-					
-					if (cmp.compare(currentVal, val) == 0) {
-						return Result.unchanged(this);
-					}
-					
-					final CompactMapNode<K, V> thisNew;
-					
-//					// update mapping
-//					if (isAllowedToEdit(this.mutator, mutator)) {
-//						// no copying if already editable
-//						this.vals[i] = val;
-//						thisNew = this;
-//					} else {
-						@SuppressWarnings("unchecked")
-						final V[] editableVals = (V[]) copyAndSet(this.vals, i, val);
-
-						thisNew = new HashCollisionMapNode<>(this.hash, this.keys, editableVals);
-//					}
-
-					return Result.updated(thisNew, currentVal);						
-				}
-			}
-			
-			// no value
-			@SuppressWarnings("unchecked")
-			final K[] keysNew = (K[]) copyAndInsert(keys, keys.length, key);
-			@SuppressWarnings("unchecked")
-			final V[] valsNew = (V[]) copyAndInsert(vals, vals.length, val);
-			return Result.modified(new HashCollisionMapNode<>(keyHash, keysNew, valsNew));
-		}
-
-		/**
-		 * Removes an object if present. Note, that this implementation always
-		 * returns a new immutable {@link TrieMap} instance.
-		 */
-		@SuppressWarnings("unchecked")
-		@Override
-		Result<K, V, ? extends CompactMapNode<K, V>> removed(AtomicReference<Thread> mutator, K key,
-						int keyHash, int shift, Comparator<Object> cmp) {
-			for (int i = 0; i < keys.length; i++) {
-				if (cmp.compare(keys[i], key) == 0) {
-					if (this.arity() == 1) {
-						return Result.modified(CompactMapNode.<K, V> valNodeOf(mutator));
-					} else if (this.arity() == 2) {
-						/*
-						 * Create root node with singleton element. This node
-						 * will be a) either be the new root returned, or b)
-						 * unwrapped and inlined.
-						 */
-						final K theOtherKey = (i == 0) ? keys[1] : keys[0];
-						final V theOtherVal = (i == 0) ? vals[1] : vals[0];
-						return CompactMapNode.<K, V> valNodeOf(mutator).updated(mutator, theOtherKey,
-										keyHash, theOtherVal, 0, cmp);
-					} else {
-						return Result.modified(new HashCollisionMapNode<>(keyHash,
-										(K[]) copyAndRemove(keys, i), (V[]) copyAndRemove(vals, i)));
-					}
-				}
-			}
-			return Result.unchanged(this);
-		}
-
-		@Override
-		boolean hasPayload() {
-			return true;
-		}
-
-		@Override
-		int payloadArity() {
-			return keys.length;
-		}
-
-		@Override
-		boolean hasNodes() {
-			return false;
-		}
-
-		@Override
-		int nodeArity() {
-			return 0;
-		}
-
-		@Override
-		int arity() {
-			return payloadArity();
-		}
-
-		@Override
-		byte sizePredicate() {
-			return SIZE_MORE_THAN_ONE;
-		}
-
-		@Override
-		K getKey(int index) {
-			return keys[index];
-		}
-
-		@Override
-		V getValue(int index) {
-			return vals[index];
-		}
-		
-		@Override
-		Map.Entry<K, V> getKeyValueEntry(int index) {
-			return entryOf(keys[index], vals[index]);
-		}
-
-		@Override
-		public CompactMapNode<K, V> getNode(int index) {
-			throw new IllegalStateException("Is leaf node.");
-		}
-
-		@Override
-		public int hashCode() {
-			final int prime = 31;
-			int result = 0;
-			result = prime * result + hash;
-			result = prime * result + Arrays.hashCode(keys);
-			return result;
-		}
-
-		@Override
-		public boolean equals(Object other) {
-			if (null == other) {
-				return false;
-			}
-			if (this == other) {
-				return true;
-			}
-			if (getClass() != other.getClass()) {
-				return false;
-			}
-
-			HashCollisionMapNode<?, ?> that = (HashCollisionMapNode<?, ?>) other;
-
-			if (hash != that.hash) {
-				return false;
-			}
-
-			if (arity() != that.arity()) {
-				return false;
-			}
-
-			/*
-			 * Linear scan for each key, because of arbitrary element order.
-			 */
-			outerLoop: for (SupplierIterator<?, ?> it = that.payloadIterator(); it.hasNext();) {
-				final Object otherKey = it.next();
-				final Object otherVal = it.get();
-
-				for (int i = 0; i < keys.length; i++) {
-					final K key = keys[i];
-					final V val = vals[i];
-
-					if (key.equals(otherKey) && val.equals(otherVal)) {
-						continue outerLoop;
-					}
-				}
-				return false;
-			}
-
-			return true;
-		}
-
-		@Override
-		Optional<Map.Entry<K, V>> findByKey(Object key, int hash, int shift, Comparator<Object> cmp) {
-			for (int i = 0; i < keys.length; i++) {
-				final K _key = keys[i];
-				if (cmp.compare(key, _key) == 0) {
-					final V _val = vals[i];
-					return Optional.of(entryOf(_key, _val));
-				}
-			}
-			return Optional.empty();
-		}
-
-		// TODO: generate instead of delegate
-		@Override
-		Result<K, V, ? extends CompactMapNode<K, V>> updated(AtomicReference<Thread> mutator, K key,
-						int keyHash, V val, int shift) {
-			return updated(mutator, key, keyHash, val, shift, EqualityUtils.getDefaultEqualityComparator());
-		}
-
-		// TODO: generate instead of delegate
-		@Override
-		Result<K, V, ? extends CompactMapNode<K, V>> removed(AtomicReference<Thread> mutator, K key,
-						int keyHash, int shift) {
-			return removed(mutator, key, keyHash, shift, EqualityUtils.getDefaultEqualityComparator());
-		}
-
-		// TODO: generate instead of delegate
-		@Override
-		boolean containsKey(Object key, int keyHash, int shift) {
-			return containsKey(key, keyHash, shift, EqualityUtils.getDefaultEqualityComparator());
-		}
-
-		// TODO: generate instead of delegate
-		@Override
-		Optional<java.util.Map.Entry<K, V>> findByKey(Object key, int keyHash, int shift) {
-			return findByKey(key, keyHash, shift, EqualityUtils.getDefaultEqualityComparator());
-		}
-	}
-
-	@Override
-	public int hashCode() {
-		return hashCode;
-	}
-
-	@Override
-	public boolean equals(Object other) {
-		if (other == this) {
-			return true;
-		}
-		if (other == null) {
-			return false;
-		}
-
-		if (other instanceof TrieMap) {
-			TrieMap that = (TrieMap) other;
-
-			if (this.size() != that.size()) {
-				return false;
-			}
-
-			return rootNode.equals(that.rootNode);
-		}
-
-		return super.equals(other);
-	}
-
-	/*
-	 * For analysis purposes only.
-	 */
-	protected AbstractMapNode<K, V> getRootNode() {
-		return rootNode;
-	}
-	
-	/*
-	 * For analysis purposes only.
-	 */
-	protected Iterator<AbstractMapNode<K, V>> nodeIterator() {
-		return new TrieMapNodeIterator<>(rootNode);
-	}
-	
-	/*
-	 * For analysis purposes only.
-	 */
-	protected int getNodeCount() {
-		final Iterator<AbstractMapNode<K, V>> it = nodeIterator();
-		int sumNodes = 0;
-				
-		for (; it.hasNext(); it.next()) {
-			sumNodes += 1;
-		}
-		
-		return sumNodes;
-	}
-	
-	/*
-	 * For analysis purposes only.
-	 *
-	 * Payload X Node
-	 */
-	protected int[][] arityCombinationsHistogram() {
-		final Iterator<AbstractMapNode<K, V>> it = nodeIterator();		
-		final int[][] sumArityCombinations = new int[33][33];
-		
-		while (it.hasNext()) {
-			final AbstractMapNode<K, V> node = it.next();
-			sumArityCombinations[node.payloadArity()][node.nodeArity()] += 1;
-		}
-		
-		return sumArityCombinations;		
-	}
-	
-	/*
-	 * For analysis purposes only.
-	 */
-	protected int[] arityHistogram() {
-		final int[][] sumArityCombinations = arityCombinationsHistogram();
-		final int[] sumArity = new int[33];
-		
-		final int maxArity = 32; // TODO: factor out constant
-		
-		for (int j = 0; j <= maxArity; j++) {
-			for (int maxRestArity = maxArity - j, k = 0; k <= maxRestArity - j; k++) {
-				sumArity[j + k] += sumArityCombinations[j][k];
-			}
-		}
-		
-		return sumArity;
-	}
-
-	/*
-	 * For analysis purposes only.
-	 */
-	protected void printStatistics() {
-		final int[][] sumArityCombinations = arityCombinationsHistogram();
-		final int[] sumArity = arityHistogram();
-		final int sumNodes = getNodeCount();
-
-		final int[] cumsumArity = new int[33];
-		for (int cumsum = 0, i = 0; i < 33; i++) {
-			cumsum += sumArity[i];
-			cumsumArity[i] = cumsum;
-		}
-
-		final float threshhold = 0.01f; // for printing results
-		for (int i = 0; i < 33; i++) {
-			float arityPercentage = (float) (sumArity[i]) / sumNodes;
-			float cumsumArityPercentage = (float) (cumsumArity[i]) / sumNodes;
-
-			if (arityPercentage != 0 && arityPercentage >= threshhold) {
-				// details per level
-				StringBuilder bldr = new StringBuilder();
-				int max = i;
-				for (int j = 0; j <= max; j++) {
-					for (int k = max - j; k <= max - j; k++) {
-						float arityCombinationsPercentage = (float) (sumArityCombinations[j][k])
-										/ sumNodes;
-
-						if (arityCombinationsPercentage != 0
-										&& arityCombinationsPercentage >= threshhold) {
-							bldr.append(String.format("%d/%d: %s, ", j, k, new DecimalFormat(
-											"0.00%").format(arityCombinationsPercentage)));
-						}
-					}
-				}
-				final String detailPercentages = bldr.toString();
-
-				// overview
-				System.out.println(String.format("%2d: %s\t[cumsum = %s]\t%s", i,
-								new DecimalFormat("0.00%").format(arityPercentage),
-								new DecimalFormat("0.00%").format(cumsumArityPercentage),
-								detailPercentages));
-			}
-		}
-	}
-		
-	/**
-	 * Iterator that first iterates over inlined-values and then continues depth
-	 * first recursively.
-	 */
-	private static class TrieMapNodeIterator<K, V> implements Iterator<AbstractMapNode<K, V>> {
-
-		final Deque<Iterator<? extends AbstractMapNode<K, V>>> nodeIteratorStack;
-
-		TrieMapNodeIterator(AbstractMapNode<K, V> rootNode) {
-			nodeIteratorStack = new ArrayDeque<>();
-			nodeIteratorStack.push(Collections.singleton(rootNode).iterator());
-		}
-
-		@Override
-		public boolean hasNext() {
-			while (true) {
-				if (nodeIteratorStack.isEmpty()) {
-					return false;
-				} else {
-					if (nodeIteratorStack.peek().hasNext()) {
-						return true;
-					} else {
-						nodeIteratorStack.pop();
-						continue;
-					}
-				}
-			}
-		}
-
-		@Override
-		public AbstractMapNode<K, V> next() {
-			if (!hasNext()) {
-				throw new NoSuchElementException();
-			}
-
-			AbstractMapNode<K, V> innerNode = nodeIteratorStack.peek().next();
-
-			if (innerNode.hasNodes()) {
-				nodeIteratorStack.push(innerNode.nodeIterator());
-			}
-
-			return innerNode;
-		}
-
-		@Override
-		public void remove() {
-			throw new UnsupportedOperationException();
-		}
-	}
-
-	private abstract static class AbstractSingletonMapNode<K, V> extends CompactMapNode<K, V> {
-
-		protected abstract byte npos1();
-
-		protected final CompactMapNode<K, V> node1;
-
-		AbstractSingletonMapNode(CompactMapNode<K, V> node1) {
-			this.node1 = node1;
-		}
-		
-		@Override
-		Result<K, V, ? extends CompactMapNode<K, V>> updated(AtomicReference<Thread> mutator, K key,
-						int keyHash, V val, int shift) {
-			final byte mask = (byte) ((keyHash >>> shift) & BIT_PARTITION_MASK);
-			final Result<K, V, ? extends CompactMapNode<K, V>> result;
-
-			if (mask == npos1()) {
-				final CompactMapNode<K, V> subNode = node1;
-
-				final Result<K, V, ? extends CompactMapNode<K, V>> subNodeResult = subNode.updated(
-								mutator, key, keyHash, val, shift + BIT_PARTITION_SIZE);
-
-				if (subNodeResult.isModified()) {
-					final CompactMapNode<K, V> thisNew = valNodeOf(mutator, mask, subNodeResult.getNode());
-
-					if (subNodeResult.hasReplacedValue()) {
-						result = Result.updated(thisNew, subNodeResult.getReplacedValue());
-					} else {
-						result = Result.modified(thisNew);
-					}
-				} else {
-					result = Result.unchanged(this);
-				}
-			} else {
-				// no value
-				result = Result.modified(inlineValue(mutator, mask, key, val));
-			}
-
-			return result;
-		}
-
-		@Override
-		Result<K, V, ? extends CompactMapNode<K, V>> updated(AtomicReference<Thread> mutator, K key,
-						int keyHash, V val, int shift, Comparator<Object> cmp) {
-			final byte mask = (byte) ((keyHash >>> shift) & BIT_PARTITION_MASK);
-			final Result<K, V, ? extends CompactMapNode<K, V>> result;
-
-			if (mask == npos1()) {
-				final CompactMapNode<K, V> subNode = node1;
-
-				final Result<K, V, ? extends CompactMapNode<K, V>> subNodeResult = subNode.updated(
-								mutator, key, keyHash, val, shift + BIT_PARTITION_SIZE, cmp);
-
-				if (subNodeResult.isModified()) {
-					final CompactMapNode<K, V> thisNew = valNodeOf(mutator, mask, subNodeResult.getNode());
-
-					if (subNodeResult.hasReplacedValue()) {
-						result = Result.updated(thisNew, subNodeResult.getReplacedValue());
-					} else {
-						result = Result.modified(thisNew);
-					}
-				} else {
-					result = Result.unchanged(this);
-				}
-			} else {
-				// no value
-				result = Result.modified(inlineValue(mutator, mask, key, val));
-			}
-
-			return result;
-		}
-		
-		private CompactMapNode<K, V> inlineValue(AtomicReference<Thread> mutator, byte mask, K key, V val) {
-			return valNodeOf(mutator, mask, key, val, npos1(), node1);
-		}
-
-		@Override
-		Result<K, V, ? extends CompactMapNode<K, V>> removed(AtomicReference<Thread> mutator, K key,
-						int keyHash, int shift) {
-			final byte mask = (byte) ((keyHash >>> shift) & BIT_PARTITION_MASK);
-			final Result<K, V, ? extends CompactMapNode<K, V>> result;
-
-			if (mask == npos1()) {
-				final Result<K, V, ? extends CompactMapNode<K, V>> subNodeResult = node1.removed(mutator,
-								key, keyHash, shift + BIT_PARTITION_SIZE);
-
-				if (subNodeResult.isModified()) {
-					final CompactMapNode<K, V> subNodeNew = subNodeResult.getNode();
-
-					switch (subNodeNew.sizePredicate()) {
-					case SIZE_EMPTY:
-					case SIZE_ONE:
-						// escalate (singleton or empty) result
-						result = subNodeResult;
-						break;
-
-					case SIZE_MORE_THAN_ONE:
-						// update node1
-						result = Result.modified(valNodeOf(mutator, mask, subNodeNew));
-						break;
-
-					default:
-						throw new IllegalStateException("Size predicate violates node invariant.");
-					}
-				} else {
-					result = Result.unchanged(this);
-				}
-			} else {
-				result = Result.unchanged(this);
-			}
-
-			return result;
-		}
-
-		@Override
-		Result<K, V, ? extends CompactMapNode<K, V>> removed(AtomicReference<Thread> mutator, K key,
-						int keyHash, int shift, Comparator<Object> cmp) {
-			final byte mask = (byte) ((keyHash >>> shift) & BIT_PARTITION_MASK);
-			final Result<K, V, ? extends CompactMapNode<K, V>> result;
-
-			if (mask == npos1()) {
-				final Result<K, V, ? extends CompactMapNode<K, V>> subNodeResult = node1.removed(mutator,
-								key, keyHash, shift + BIT_PARTITION_SIZE, cmp);
-
-				if (subNodeResult.isModified()) {
-					final CompactMapNode<K, V> subNodeNew = subNodeResult.getNode();
-
-					switch (subNodeNew.sizePredicate()) {
-					case SIZE_EMPTY:
-					case SIZE_ONE:
-						// escalate (singleton or empty) result
-						result = subNodeResult;
-						break;
-
-					case SIZE_MORE_THAN_ONE:
-						// update node1
-						result = Result.modified(valNodeOf(mutator, mask, subNodeNew));
-						break;
-
-					default:
-						throw new IllegalStateException("Size predicate violates node invariant.");
-					}
-				} else {
-					result = Result.unchanged(this);
-				}
-			} else {
-				result = Result.unchanged(this);
-			}
-
-			return result;
-		}	
-		
-		@Override
-		boolean containsKey(Object key, int keyHash, int shift) {
-			final byte mask = (byte) ((keyHash >>> shift) & BIT_PARTITION_MASK);
-
-			if (mask == npos1()) {
-				return node1.containsKey(key, keyHash, shift + BIT_PARTITION_SIZE);
-			} else {
-				return false;
-			}
-		}
-
-		@Override
-		boolean containsKey(Object key, int keyHash, int shift, Comparator<Object> cmp) {
-			final byte mask = (byte) ((keyHash >>> shift) & BIT_PARTITION_MASK);
-
-			if (mask == npos1()) {
-				return node1.containsKey(key, keyHash, shift + BIT_PARTITION_SIZE, cmp);
-			} else {
-				return false;
-			}
-		}
-
-		@Override
-		Optional<java.util.Map.Entry<K, V>> findByKey(Object key, int keyHash, int shift) {
-			final byte mask = (byte) ((keyHash >>> shift) & BIT_PARTITION_MASK);
-
-			if (mask == npos1()) {
-				return node1.findByKey(key, keyHash, shift + BIT_PARTITION_SIZE);
-			} else {
-				return Optional.empty();
-			}
-		}
-
-		@Override
-		Optional<java.util.Map.Entry<K, V>> findByKey(Object key, int keyHash, int shift,
-						Comparator<Object> cmp) {
-			final byte mask = (byte) ((keyHash >>> shift) & BIT_PARTITION_MASK);
-
-			if (mask == npos1()) {
-				return node1.findByKey(key, keyHash, shift + BIT_PARTITION_SIZE, cmp);
-			} else {
-				return Optional.empty();
-			}
-		}
-
-		@Override
-		K getKey(int index) {
-			throw new UnsupportedOperationException();
-		}
-
-		@Override
-		V getValue(int index) {
-			throw new UnsupportedOperationException();
-		}
-		
-		@Override
-		Map.Entry<K, V> getKeyValueEntry(int index) {
-			throw new UnsupportedOperationException();
-		}
-
-		@Override
-		public AbstractMapNode<K, V> getNode(int index) {
-			if (index == 0) {
-				return node1;
-			} else {
-				throw new IndexOutOfBoundsException();
-			}
-		}
-
-		@SuppressWarnings("unchecked")
-		@Override
-		Iterator<CompactMapNode<K, V>> nodeIterator() {
-			return ArrayIterator.<CompactMapNode<K, V>> of(new CompactMapNode[] { node1 });
-		}
-
-		@Override
-		boolean hasNodes() {
-			return true;
-		}
-
-		@Override
-		int nodeArity() {
-			return 1;
-		}
-
-		@Override
-		SupplierIterator<K, V> payloadIterator() {
-			return EmptySupplierIterator.emptyIterator();
-		}
-
-		@Override
-		boolean hasPayload() {
-			return false;
-		}
-
-		@Override
-		int payloadArity() {
-			return 0;
-		}
-
-		@Override
-		byte sizePredicate() {
-			return SIZE_MORE_THAN_ONE;
-		}
-
-		@Override
-		public int hashCode() {
-			final int prime = 31;
-			int result = 1;
-			result = prime * result + npos1();
-			result = prime * result + node1.hashCode();
-			return result;
-		}
-
-		@Override
-		public boolean equals(Object other) {
-			if (null == other) {
-				return false;
-			}
-			if (this == other) {
-				return true;
-			}
-			if (getClass() != other.getClass()) {
-				return false;
-			}
-			AbstractSingletonMapNode<?, ?> that = (AbstractSingletonMapNode<?, ?>) other;
-
-			if (!node1.equals(that.node1)) {
-				return false;
-			}
-			return true;
-		}
-
-		@Override
-		public String toString() {
-			return String.format("[%s]", node1);
-		}
-
-		@Override
-		K headKey() {
-			throw new UnsupportedOperationException("No key in this kind of node.");
-		}
-
-		@Override
-		V headVal() {
-			throw new UnsupportedOperationException("No value in this kind of node.");
-		}
-
-	}
-
-	private static final class SingletonMapNodeAtMask0Node<K, V> extends AbstractSingletonMapNode<K, V> {
-
-		@Override
-		protected byte npos1() {
-			return 0;
-		}
-
-		SingletonMapNodeAtMask0Node(CompactMapNode<K, V> node1) {
-			super(node1);
-		}
-
-	}
-
-	private static final class SingletonMapNodeAtMask1Node<K, V> extends AbstractSingletonMapNode<K, V> {
-
-		@Override
-		protected byte npos1() {
-			return 1;
-		}
-
-		SingletonMapNodeAtMask1Node(CompactMapNode<K, V> node1) {
-			super(node1);
-		}
-
-	}
-
-	private static final class SingletonMapNodeAtMask2Node<K, V> extends AbstractSingletonMapNode<K, V> {
-
-		@Override
-		protected byte npos1() {
-			return 2;
-		}
-
-		SingletonMapNodeAtMask2Node(CompactMapNode<K, V> node1) {
-			super(node1);
-		}
-
-	}
-
-	private static final class SingletonMapNodeAtMask3Node<K, V> extends AbstractSingletonMapNode<K, V> {
-
-		@Override
-		protected byte npos1() {
-			return 3;
-		}
-
-		SingletonMapNodeAtMask3Node(CompactMapNode<K, V> node1) {
-			super(node1);
-		}
-
-	}
-
-	private static final class SingletonMapNodeAtMask4Node<K, V> extends AbstractSingletonMapNode<K, V> {
-
-		@Override
-		protected byte npos1() {
-			return 4;
-		}
-
-		SingletonMapNodeAtMask4Node(CompactMapNode<K, V> node1) {
-			super(node1);
-		}
-
-	}
-
-	private static final class SingletonMapNodeAtMask5Node<K, V> extends AbstractSingletonMapNode<K, V> {
-
-		@Override
-		protected byte npos1() {
-			return 5;
-		}
-
-		SingletonMapNodeAtMask5Node(CompactMapNode<K, V> node1) {
-			super(node1);
-		}
-
-	}
-
-	private static final class SingletonMapNodeAtMask6Node<K, V> extends AbstractSingletonMapNode<K, V> {
-
-		@Override
-		protected byte npos1() {
-			return 6;
-		}
-
-		SingletonMapNodeAtMask6Node(CompactMapNode<K, V> node1) {
-			super(node1);
-		}
-
-	}
-
-	private static final class SingletonMapNodeAtMask7Node<K, V> extends AbstractSingletonMapNode<K, V> {
-
-		@Override
-		protected byte npos1() {
-			return 7;
-		}
-
-		SingletonMapNodeAtMask7Node(CompactMapNode<K, V> node1) {
-			super(node1);
-		}
-
-	}
-
-	private static final class SingletonMapNodeAtMask8Node<K, V> extends AbstractSingletonMapNode<K, V> {
-
-		@Override
-		protected byte npos1() {
-			return 8;
-		}
-
-		SingletonMapNodeAtMask8Node(CompactMapNode<K, V> node1) {
-			super(node1);
-		}
-
-	}
-
-	private static final class SingletonMapNodeAtMask9Node<K, V> extends AbstractSingletonMapNode<K, V> {
-
-		@Override
-		protected byte npos1() {
-			return 9;
-		}
-
-		SingletonMapNodeAtMask9Node(CompactMapNode<K, V> node1) {
-			super(node1);
-		}
-
-	}
-
-	private static final class SingletonMapNodeAtMask10Node<K, V> extends AbstractSingletonMapNode<K, V> {
-
-		@Override
-		protected byte npos1() {
-			return 10;
-		}
-
-		SingletonMapNodeAtMask10Node(CompactMapNode<K, V> node1) {
-			super(node1);
-		}
-
-	}
-
-	private static final class SingletonMapNodeAtMask11Node<K, V> extends AbstractSingletonMapNode<K, V> {
-
-		@Override
-		protected byte npos1() {
-			return 11;
-		}
-
-		SingletonMapNodeAtMask11Node(CompactMapNode<K, V> node1) {
-			super(node1);
-		}
-
-	}
-
-	private static final class SingletonMapNodeAtMask12Node<K, V> extends AbstractSingletonMapNode<K, V> {
-
-		@Override
-		protected byte npos1() {
-			return 12;
-		}
-
-		SingletonMapNodeAtMask12Node(CompactMapNode<K, V> node1) {
-			super(node1);
-		}
-
-	}
-
-	private static final class SingletonMapNodeAtMask13Node<K, V> extends AbstractSingletonMapNode<K, V> {
-
-		@Override
-		protected byte npos1() {
-			return 13;
-		}
-
-		SingletonMapNodeAtMask13Node(CompactMapNode<K, V> node1) {
-			super(node1);
-		}
-
-	}
-
-	private static final class SingletonMapNodeAtMask14Node<K, V> extends AbstractSingletonMapNode<K, V> {
-
-		@Override
-		protected byte npos1() {
-			return 14;
-		}
-
-		SingletonMapNodeAtMask14Node(CompactMapNode<K, V> node1) {
-			super(node1);
-		}
-
-	}
-
-	private static final class SingletonMapNodeAtMask15Node<K, V> extends AbstractSingletonMapNode<K, V> {
-
-		@Override
-		protected byte npos1() {
-			return 15;
-		}
-
-		SingletonMapNodeAtMask15Node(CompactMapNode<K, V> node1) {
-			super(node1);
-		}
-
-	}
-
-	private static final class SingletonMapNodeAtMask16Node<K, V> extends AbstractSingletonMapNode<K, V> {
-
-		@Override
-		protected byte npos1() {
-			return 16;
-		}
-
-		SingletonMapNodeAtMask16Node(CompactMapNode<K, V> node1) {
-			super(node1);
-		}
-
-	}
-
-	private static final class SingletonMapNodeAtMask17Node<K, V> extends AbstractSingletonMapNode<K, V> {
-
-		@Override
-		protected byte npos1() {
-			return 17;
-		}
-
-		SingletonMapNodeAtMask17Node(CompactMapNode<K, V> node1) {
-			super(node1);
-		}
-
-	}
-
-	private static final class SingletonMapNodeAtMask18Node<K, V> extends AbstractSingletonMapNode<K, V> {
-
-		@Override
-		protected byte npos1() {
-			return 18;
-		}
-
-		SingletonMapNodeAtMask18Node(CompactMapNode<K, V> node1) {
-			super(node1);
-		}
-
-	}
-
-	private static final class SingletonMapNodeAtMask19Node<K, V> extends AbstractSingletonMapNode<K, V> {
-
-		@Override
-		protected byte npos1() {
-			return 19;
-		}
-
-		SingletonMapNodeAtMask19Node(CompactMapNode<K, V> node1) {
-			super(node1);
-		}
-
-	}
-
-	private static final class SingletonMapNodeAtMask20Node<K, V> extends AbstractSingletonMapNode<K, V> {
-
-		@Override
-		protected byte npos1() {
-			return 20;
-		}
-
-		SingletonMapNodeAtMask20Node(CompactMapNode<K, V> node1) {
-			super(node1);
-		}
-
-	}
-
-	private static final class SingletonMapNodeAtMask21Node<K, V> extends AbstractSingletonMapNode<K, V> {
-
-		@Override
-		protected byte npos1() {
-			return 21;
-		}
-
-		SingletonMapNodeAtMask21Node(CompactMapNode<K, V> node1) {
-			super(node1);
-		}
-
-	}
-
-	private static final class SingletonMapNodeAtMask22Node<K, V> extends AbstractSingletonMapNode<K, V> {
-
-		@Override
-		protected byte npos1() {
-			return 22;
-		}
-
-		SingletonMapNodeAtMask22Node(CompactMapNode<K, V> node1) {
-			super(node1);
-		}
-
-	}
-
-	private static final class SingletonMapNodeAtMask23Node<K, V> extends AbstractSingletonMapNode<K, V> {
-
-		@Override
-		protected byte npos1() {
-			return 23;
-		}
-
-		SingletonMapNodeAtMask23Node(CompactMapNode<K, V> node1) {
-			super(node1);
-		}
-
-	}
-
-	private static final class SingletonMapNodeAtMask24Node<K, V> extends AbstractSingletonMapNode<K, V> {
-
-		@Override
-		protected byte npos1() {
-			return 24;
-		}
-
-		SingletonMapNodeAtMask24Node(CompactMapNode<K, V> node1) {
-			super(node1);
-		}
-
-	}
-
-	private static final class SingletonMapNodeAtMask25Node<K, V> extends AbstractSingletonMapNode<K, V> {
-
-		@Override
-		protected byte npos1() {
-			return 25;
-		}
-
-		SingletonMapNodeAtMask25Node(CompactMapNode<K, V> node1) {
-			super(node1);
-		}
-
-	}
-
-	private static final class SingletonMapNodeAtMask26Node<K, V> extends AbstractSingletonMapNode<K, V> {
-
-		@Override
-		protected byte npos1() {
-			return 26;
-		}
-
-		SingletonMapNodeAtMask26Node(CompactMapNode<K, V> node1) {
-			super(node1);
-		}
-
-	}
-
-	private static final class SingletonMapNodeAtMask27Node<K, V> extends AbstractSingletonMapNode<K, V> {
-
-		@Override
-		protected byte npos1() {
-			return 27;
-		}
-
-		SingletonMapNodeAtMask27Node(CompactMapNode<K, V> node1) {
-			super(node1);
-		}
-
-	}
-
-	private static final class SingletonMapNodeAtMask28Node<K, V> extends AbstractSingletonMapNode<K, V> {
-
-		@Override
-		protected byte npos1() {
-			return 28;
-		}
-
-		SingletonMapNodeAtMask28Node(CompactMapNode<K, V> node1) {
-			super(node1);
-		}
-
-	}
-
-	private static final class SingletonMapNodeAtMask29Node<K, V> extends AbstractSingletonMapNode<K, V> {
-
-		@Override
-		protected byte npos1() {
-			return 29;
-		}
-
-		SingletonMapNodeAtMask29Node(CompactMapNode<K, V> node1) {
-			super(node1);
-		}
-
-	}
-
-	private static final class SingletonMapNodeAtMask30Node<K, V> extends AbstractSingletonMapNode<K, V> {
-
-		@Override
-		protected byte npos1() {
-			return 30;
-		}
-
-		SingletonMapNodeAtMask30Node(CompactMapNode<K, V> node1) {
-			super(node1);
-		}
-
-	}
-
-	private static final class SingletonMapNodeAtMask31Node<K, V> extends AbstractSingletonMapNode<K, V> {
-
-		@Override
-		protected byte npos1() {
-			return 31;
-		}
-
-		SingletonMapNodeAtMask31Node(CompactMapNode<K, V> node1) {
-			super(node1);
-		}
-
-	}
-
-	private static final class Map0To0Node<K, V> extends CompactMapNode<K, V> {
-
-		Map0To0Node(final AtomicReference<Thread> mutator) {
-
-			assert nodeInvariant();
-			assert USE_SPECIALIAZIONS;
-		}
-
-		@Override
-		Result<K, V, ? extends CompactMapNode<K, V>> updated(AtomicReference<Thread> mutator, K key,
-						int keyHash, V val, int shift) {
-			final byte mask = (byte) ((keyHash >>> shift) & BIT_PARTITION_MASK);
-			return Result.modified(valNodeOf(mutator, mask, key, val));
-		}
-
-		@Override
-		Result<K, V, ? extends CompactMapNode<K, V>> updated(AtomicReference<Thread> mutator, K key,
-						int keyHash, V val, int shift, Comparator<Object> cmp) {
-			final byte mask = (byte) ((keyHash >>> shift) & BIT_PARTITION_MASK);
-			return Result.modified(valNodeOf(mutator, mask, key, val));
-		}
-
-		@Override
-		Result<K, V, ? extends CompactMapNode<K, V>> removed(AtomicReference<Thread> mutator, K key,
-						int keyHash, int shift) {
-			return Result.unchanged(this);
-		}
-
-		@Override
-		Result<K, V, ? extends CompactMapNode<K, V>> removed(AtomicReference<Thread> mutator, K key,
-						int keyHash, int shift, Comparator<Object> cmp) {
-			return Result.unchanged(this);
-		}
-
-		@Override
-		boolean containsKey(Object key, int keyHash, int shift) {
-			return false;
-		}
-
-		@Override
-		boolean containsKey(Object key, int keyHash, int shift, Comparator<Object> cmp) {
-			return false;
-		}
-
-		@Override
-		Optional<java.util.Map.Entry<K, V>> findByKey(Object key, int keyHash, int shift) {
-			return Optional.empty();
-		}
-
-		@Override
-		Optional<java.util.Map.Entry<K, V>> findByKey(Object key, int keyHash, int shift,
-						Comparator<Object> cmp) {
-			return Optional.empty();
-		}
-
-		@SuppressWarnings("unchecked")
-		@Override
-		Iterator<CompactMapNode<K, V>> nodeIterator() {
-			return Collections.emptyIterator();
-		}
-
-		@Override
-		boolean hasNodes() {
-			return false;
-		}
-
-		@Override
-		int nodeArity() {
-			return 0;
-		}
-
-		@Override
-		SupplierIterator<K, V> payloadIterator() {
-			return EmptySupplierIterator.emptyIterator();
-		}
-
-		@Override
-		boolean hasPayload() {
-			return false;
-		}
-
-		@Override
-		int payloadArity() {
-			return 0;
-		}
-
-		@Override
-		K headKey() {
-			throw new UnsupportedOperationException("Node does not directly contain a key.");
-		}
-
-		@Override
-		V headVal() {
-			throw new UnsupportedOperationException("Node does not directly contain a value.");
-		}
-
-		@Override
-		AbstractMapNode<K, V> getNode(int index) {
-			throw new IllegalStateException("Index out of range.");
-		}
-
-		@Override
-		K getKey(int index) {
-			throw new IllegalStateException("Index out of range.");
-		}
-
-		@Override
-		V getValue(int index) {
-			throw new IllegalStateException("Index out of range.");
-		}
-
-		@Override
-		Map.Entry<K, V> getKeyValueEntry(int index) {
-			throw new IllegalStateException("Index out of range.");
-		}
-
-		@Override
-		byte sizePredicate() {
-			return SIZE_EMPTY;
-		}
-
-		@Override
-		public int hashCode() {
-			int result = 1;
-
-			return result;
-		}
-
-		@Override
-		public boolean equals(Object other) {
-			if (null == other) {
-				return false;
-			}
-			if (this == other) {
-				return true;
-			}
-			if (getClass() != other.getClass()) {
-				return false;
-			}
-
-			return true;
-		}
-
-		@Override
-		public String toString() {
-			return "[]";
-		}
-
-	}
-
-	private static final class Map0To2Node<K, V> extends CompactMapNode<K, V> {
-
-		private final byte npos1;
-		private final CompactMapNode<K, V> node1;
-
-		private final byte npos2;
-		private final CompactMapNode<K, V> node2;
-
-		Map0To2Node(final AtomicReference<Thread> mutator, final byte npos1,
-						final CompactMapNode<K, V> node1, final byte npos2,
-						final CompactMapNode<K, V> node2) {
-
-			this.npos1 = npos1;
-			this.node1 = node1;
-
-			this.npos2 = npos2;
-			this.node2 = node2;
-
-			assert nodeInvariant();
-			assert USE_SPECIALIAZIONS;
-		}
-
-		@Override
-		Result<K, V, ? extends CompactMapNode<K, V>> updated(AtomicReference<Thread> mutator, K key,
-						int keyHash, V val, int shift) {
-			final byte mask = (byte) ((keyHash >>> shift) & BIT_PARTITION_MASK);
-			final Result<K, V, ? extends CompactMapNode<K, V>> result;
-
-			if (mask == npos1) {
-				final Result<K, V, ? extends CompactMapNode<K, V>> nestedResult = node1.updated(
-								mutator, key, keyHash, val, shift + BIT_PARTITION_SIZE);
-
-				if (nestedResult.isModified()) {
-					final CompactMapNode<K, V> thisNew = valNodeOf(mutator, mask,
-									nestedResult.getNode(), npos2, node2);
-
-					if (nestedResult.hasReplacedValue()) {
-						result = Result.updated(thisNew, nestedResult.getReplacedValue());
-					} else {
-						result = Result.modified(thisNew);
-					}
-				} else {
-					result = Result.unchanged(this);
-				}
-			} else if (mask == npos2) {
-				final Result<K, V, ? extends CompactMapNode<K, V>> nestedResult = node2.updated(
-								mutator, key, keyHash, val, shift + BIT_PARTITION_SIZE);
-
-				if (nestedResult.isModified()) {
-					final CompactMapNode<K, V> thisNew = valNodeOf(mutator, npos1, node1, mask,
-									nestedResult.getNode());
-
-					if (nestedResult.hasReplacedValue()) {
-						result = Result.updated(thisNew, nestedResult.getReplacedValue());
-					} else {
-						result = Result.modified(thisNew);
-					}
-				} else {
-					result = Result.unchanged(this);
-				}
-			} else {
-				// no value
-				result = Result.modified(inlineValue(mutator, mask, key, val));
-			}
-
-			return result;
-		}
-
-		@Override
-		Result<K, V, ? extends CompactMapNode<K, V>> updated(AtomicReference<Thread> mutator, K key,
-						int keyHash, V val, int shift, Comparator<Object> cmp) {
-			final byte mask = (byte) ((keyHash >>> shift) & BIT_PARTITION_MASK);
-			final Result<K, V, ? extends CompactMapNode<K, V>> result;
-
-			if (mask == npos1) {
-				final Result<K, V, ? extends CompactMapNode<K, V>> nestedResult = node1.updated(
-								mutator, key, keyHash, val, shift + BIT_PARTITION_SIZE, cmp);
-
-				if (nestedResult.isModified()) {
-					final CompactMapNode<K, V> thisNew = valNodeOf(mutator, mask,
-									nestedResult.getNode(), npos2, node2);
-
-					if (nestedResult.hasReplacedValue()) {
-						result = Result.updated(thisNew, nestedResult.getReplacedValue());
-					} else {
-						result = Result.modified(thisNew);
-					}
-				} else {
-					result = Result.unchanged(this);
-				}
-			} else if (mask == npos2) {
-				final Result<K, V, ? extends CompactMapNode<K, V>> nestedResult = node2.updated(
-								mutator, key, keyHash, val, shift + BIT_PARTITION_SIZE, cmp);
-
-				if (nestedResult.isModified()) {
-					final CompactMapNode<K, V> thisNew = valNodeOf(mutator, npos1, node1, mask,
-									nestedResult.getNode());
-
-					if (nestedResult.hasReplacedValue()) {
-						result = Result.updated(thisNew, nestedResult.getReplacedValue());
-					} else {
-						result = Result.modified(thisNew);
-					}
-				} else {
-					result = Result.unchanged(this);
-				}
-			} else {
-				// no value
-				result = Result.modified(inlineValue(mutator, mask, key, val));
-			}
-
-			return result;
-		}
-
-		@Override
-		Result<K, V, ? extends CompactMapNode<K, V>> removed(AtomicReference<Thread> mutator, K key,
-						int keyHash, int shift) {
-			final byte mask = (byte) ((keyHash >>> shift) & BIT_PARTITION_MASK);
-			final Result<K, V, ? extends CompactMapNode<K, V>> result;
-
-			if (mask == npos1) {
-				final Result<K, V, ? extends CompactMapNode<K, V>> nestedResult = node1.removed(
-								mutator, key, keyHash, shift + BIT_PARTITION_SIZE);
-
-				if (nestedResult.isModified()) {
-					final CompactMapNode<K, V> updatedNode = nestedResult.getNode();
-
-					switch (updatedNode.sizePredicate()) {
-					case SIZE_ONE:
-						// inline sub-node value
-						result = Result.modified(removeNode1AndInlineValue(mutator, mask,
-										updatedNode.headKey(), updatedNode.headVal()));
-						break;
-
-					case SIZE_MORE_THAN_ONE:
-						// update node1
-						result = Result.modified(valNodeOf(mutator, mask, updatedNode, npos2, node2));
-						break;
-
-					default:
-						throw new IllegalStateException("Size predicate violates node invariant.");
-					}
-				} else {
-					result = Result.unchanged(this);
-				}
-			} else if (mask == npos2) {
-				final Result<K, V, ? extends CompactMapNode<K, V>> nestedResult = node2.removed(
-								mutator, key, keyHash, shift + BIT_PARTITION_SIZE);
-
-				if (nestedResult.isModified()) {
-					final CompactMapNode<K, V> updatedNode = nestedResult.getNode();
-
-					switch (updatedNode.sizePredicate()) {
-					case SIZE_ONE:
-						// inline sub-node value
-						result = Result.modified(removeNode2AndInlineValue(mutator, mask,
-										updatedNode.headKey(), updatedNode.headVal()));
-						break;
-
-					case SIZE_MORE_THAN_ONE:
-						// update node2
-						result = Result.modified(valNodeOf(mutator, npos1, node1, mask, updatedNode));
-						break;
-
-					default:
-						throw new IllegalStateException("Size predicate violates node invariant.");
-					}
-				} else {
-					result = Result.unchanged(this);
-				}
-			} else {
-				result = Result.unchanged(this);
-			}
-
-			return result;
-		}
-
-		@Override
-		Result<K, V, ? extends CompactMapNode<K, V>> removed(AtomicReference<Thread> mutator, K key,
-						int keyHash, int shift, Comparator<Object> cmp) {
-			final byte mask = (byte) ((keyHash >>> shift) & BIT_PARTITION_MASK);
-			final Result<K, V, ? extends CompactMapNode<K, V>> result;
-
-			if (mask == npos1) {
-				final Result<K, V, ? extends CompactMapNode<K, V>> nestedResult = node1.removed(
-								mutator, key, keyHash, shift + BIT_PARTITION_SIZE, cmp);
-
-				if (nestedResult.isModified()) {
-					final CompactMapNode<K, V> updatedNode = nestedResult.getNode();
-
-					switch (updatedNode.sizePredicate()) {
-					case SIZE_ONE:
-						// inline sub-node value
-						result = Result.modified(removeNode1AndInlineValue(mutator, mask,
-										updatedNode.headKey(), updatedNode.headVal()));
-						break;
-
-					case SIZE_MORE_THAN_ONE:
-						// update node1
-						result = Result.modified(valNodeOf(mutator, mask, updatedNode, npos2, node2));
-						break;
-
-					default:
-						throw new IllegalStateException("Size predicate violates node invariant.");
-					}
-				} else {
-					result = Result.unchanged(this);
-				}
-			} else if (mask == npos2) {
-				final Result<K, V, ? extends CompactMapNode<K, V>> nestedResult = node2.removed(
-								mutator, key, keyHash, shift + BIT_PARTITION_SIZE, cmp);
-
-				if (nestedResult.isModified()) {
-					final CompactMapNode<K, V> updatedNode = nestedResult.getNode();
-
-					switch (updatedNode.sizePredicate()) {
-					case SIZE_ONE:
-						// inline sub-node value
-						result = Result.modified(removeNode2AndInlineValue(mutator, mask,
-										updatedNode.headKey(), updatedNode.headVal()));
-						break;
-
-					case SIZE_MORE_THAN_ONE:
-						// update node2
-						result = Result.modified(valNodeOf(mutator, npos1, node1, mask, updatedNode));
-						break;
-
-					default:
-						throw new IllegalStateException("Size predicate violates node invariant.");
-					}
-				} else {
-					result = Result.unchanged(this);
-				}
-			} else {
-				result = Result.unchanged(this);
-			}
-
-			return result;
-		}
-
-		private CompactMapNode<K, V> inlineValue(AtomicReference<Thread> mutator, byte mask, K key,
-						V val) {
-			return valNodeOf(mutator, mask, key, val, npos1, node1, npos2, node2);
-		}
-
-		private CompactMapNode<K, V> removeNode1AndInlineValue(AtomicReference<Thread> mutator,
-						byte mask, K key, V val) {
-			return valNodeOf(mutator, mask, key, val, npos2, node2);
-		}
-
-		private CompactMapNode<K, V> removeNode2AndInlineValue(AtomicReference<Thread> mutator,
-						byte mask, K key, V val) {
-			return valNodeOf(mutator, mask, key, val, npos1, node1);
-		}
-
-		@Override
-		boolean containsKey(Object key, int keyHash, int shift) {
-			final byte mask = (byte) ((keyHash >>> shift) & BIT_PARTITION_MASK);
-
-			if (mask == npos1) {
-				return node1.containsKey(key, keyHash, shift + BIT_PARTITION_SIZE);
-			} else if (mask == npos2) {
-				return node2.containsKey(key, keyHash, shift + BIT_PARTITION_SIZE);
-			} else {
-				return false;
-			}
-		}
-
-		@Override
-		boolean containsKey(Object key, int keyHash, int shift, Comparator<Object> cmp) {
-			final byte mask = (byte) ((keyHash >>> shift) & BIT_PARTITION_MASK);
-
-			if (mask == npos1) {
-				return node1.containsKey(key, keyHash, shift + BIT_PARTITION_SIZE, cmp);
-			} else if (mask == npos2) {
-				return node2.containsKey(key, keyHash, shift + BIT_PARTITION_SIZE, cmp);
-			} else {
-				return false;
-			}
-		}
-
-		@Override
-		Optional<java.util.Map.Entry<K, V>> findByKey(Object key, int keyHash, int shift) {
-			final byte mask = (byte) ((keyHash >>> shift) & BIT_PARTITION_MASK);
-
-			if (mask == npos1) {
-				return node1.findByKey(key, keyHash, shift + BIT_PARTITION_SIZE);
-			} else if (mask == npos2) {
-				return node2.findByKey(key, keyHash, shift + BIT_PARTITION_SIZE);
-			} else {
-				return Optional.empty();
-			}
-		}
-
-		@Override
-		Optional<java.util.Map.Entry<K, V>> findByKey(Object key, int keyHash, int shift,
-						Comparator<Object> cmp) {
-			final byte mask = (byte) ((keyHash >>> shift) & BIT_PARTITION_MASK);
-
-			if (mask == npos1) {
-				return node1.findByKey(key, keyHash, shift + BIT_PARTITION_SIZE, cmp);
-			} else if (mask == npos2) {
-				return node2.findByKey(key, keyHash, shift + BIT_PARTITION_SIZE, cmp);
-			} else {
-				return Optional.empty();
-			}
-		}
-
-		@SuppressWarnings("unchecked")
-		@Override
-		Iterator<CompactMapNode<K, V>> nodeIterator() {
-			return ArrayIterator.<CompactMapNode<K, V>> of(new CompactMapNode[] { node1, node2 });
-		}
-
-		@Override
-		boolean hasNodes() {
-			return true;
-		}
-
-		@Override
-		int nodeArity() {
-			return 2;
-		}
-
-		@Override
-		SupplierIterator<K, V> payloadIterator() {
-			return EmptySupplierIterator.emptyIterator();
-		}
-
-		@Override
-		boolean hasPayload() {
-			return false;
-		}
-
-		@Override
-		int payloadArity() {
-			return 0;
-		}
-
-		@Override
-		K headKey() {
-			throw new UnsupportedOperationException("Node does not directly contain a key.");
-		}
-
-		@Override
-		V headVal() {
-			throw new UnsupportedOperationException("Node does not directly contain a value.");
-		}
-
-		@Override
-		AbstractMapNode<K, V> getNode(int index) {
-			switch (index) {
-			case 0:
-				return node1;
-			case 1:
-				return node2;
-			default:
-				throw new IllegalStateException("Index out of range.");
-			}
-		}
-
-		@Override
-		K getKey(int index) {
-			throw new IllegalStateException("Index out of range.");
-		}
-
-		@Override
-		V getValue(int index) {
-			throw new IllegalStateException("Index out of range.");
-		}
-
-		@Override
-		Map.Entry<K, V> getKeyValueEntry(int index) {
-			throw new IllegalStateException("Index out of range.");
-		}
-
-		@Override
-		byte sizePredicate() {
-			return SIZE_MORE_THAN_ONE;
-		}
-
-		@Override
-		public int hashCode() {
-			final int prime = 31;
-			int result = 1;
-
-			result = prime * result + npos1;
-			result = prime * result + node1.hashCode();
-
-			result = prime * result + npos2;
-			result = prime * result + node2.hashCode();
-
-			return result;
-		}
-
-		@Override
-		public boolean equals(Object other) {
-			if (null == other) {
-				return false;
-			}
-			if (this == other) {
-				return true;
-			}
-			if (getClass() != other.getClass()) {
-				return false;
-			}
-			Map0To2Node<?, ?> that = (Map0To2Node<?, ?>) other;
-
-			if (npos1 != that.npos1) {
-				return false;
-			}
-			if (!node1.equals(that.node1)) {
-				return false;
-			}
-			if (npos2 != that.npos2) {
-				return false;
-			}
-			if (!node2.equals(that.node2)) {
-				return false;
-			}
-
-			return true;
-		}
-
-		@Override
-		public String toString() {
-			return String.format("[@%d: %s, @%d: %s]", npos1, node1, npos2, node2);
-		}
-
-	}
-
-	private static final class Map0To3Node<K, V> extends CompactMapNode<K, V> {
-
-		private final byte npos1;
-		private final CompactMapNode<K, V> node1;
-
-		private final byte npos2;
-		private final CompactMapNode<K, V> node2;
-
-		private final byte npos3;
-		private final CompactMapNode<K, V> node3;
-
-		Map0To3Node(final AtomicReference<Thread> mutator, final byte npos1,
-						final CompactMapNode<K, V> node1, final byte npos2,
-						final CompactMapNode<K, V> node2, final byte npos3,
-						final CompactMapNode<K, V> node3) {
-
-			this.npos1 = npos1;
-			this.node1 = node1;
-
-			this.npos2 = npos2;
-			this.node2 = node2;
-
-			this.npos3 = npos3;
-			this.node3 = node3;
-
-			assert nodeInvariant();
-			assert USE_SPECIALIAZIONS;
-		}
-
-		@Override
-		Result<K, V, ? extends CompactMapNode<K, V>> updated(AtomicReference<Thread> mutator, K key,
-						int keyHash, V val, int shift) {
-			final byte mask = (byte) ((keyHash >>> shift) & BIT_PARTITION_MASK);
-			final Result<K, V, ? extends CompactMapNode<K, V>> result;
-
-			if (mask == npos1) {
-				final Result<K, V, ? extends CompactMapNode<K, V>> nestedResult = node1.updated(
-								mutator, key, keyHash, val, shift + BIT_PARTITION_SIZE);
-
-				if (nestedResult.isModified()) {
-					final CompactMapNode<K, V> thisNew = valNodeOf(mutator, mask,
-									nestedResult.getNode(), npos2, node2, npos3, node3);
-
-					if (nestedResult.hasReplacedValue()) {
-						result = Result.updated(thisNew, nestedResult.getReplacedValue());
-					} else {
-						result = Result.modified(thisNew);
-					}
-				} else {
-					result = Result.unchanged(this);
-				}
-			} else if (mask == npos2) {
-				final Result<K, V, ? extends CompactMapNode<K, V>> nestedResult = node2.updated(
-								mutator, key, keyHash, val, shift + BIT_PARTITION_SIZE);
-
-				if (nestedResult.isModified()) {
-					final CompactMapNode<K, V> thisNew = valNodeOf(mutator, npos1, node1, mask,
-									nestedResult.getNode(), npos3, node3);
-
-					if (nestedResult.hasReplacedValue()) {
-						result = Result.updated(thisNew, nestedResult.getReplacedValue());
-					} else {
-						result = Result.modified(thisNew);
-					}
-				} else {
-					result = Result.unchanged(this);
-				}
-			} else if (mask == npos3) {
-				final Result<K, V, ? extends CompactMapNode<K, V>> nestedResult = node3.updated(
-								mutator, key, keyHash, val, shift + BIT_PARTITION_SIZE);
-
-				if (nestedResult.isModified()) {
-					final CompactMapNode<K, V> thisNew = valNodeOf(mutator, npos1, node1, npos2, node2,
-									mask, nestedResult.getNode());
-
-					if (nestedResult.hasReplacedValue()) {
-						result = Result.updated(thisNew, nestedResult.getReplacedValue());
-					} else {
-						result = Result.modified(thisNew);
-					}
-				} else {
-					result = Result.unchanged(this);
-				}
-			} else {
-				// no value
-				result = Result.modified(inlineValue(mutator, mask, key, val));
-			}
-
-			return result;
-		}
-
-		@Override
-		Result<K, V, ? extends CompactMapNode<K, V>> updated(AtomicReference<Thread> mutator, K key,
-						int keyHash, V val, int shift, Comparator<Object> cmp) {
-			final byte mask = (byte) ((keyHash >>> shift) & BIT_PARTITION_MASK);
-			final Result<K, V, ? extends CompactMapNode<K, V>> result;
-
-			if (mask == npos1) {
-				final Result<K, V, ? extends CompactMapNode<K, V>> nestedResult = node1.updated(
-								mutator, key, keyHash, val, shift + BIT_PARTITION_SIZE, cmp);
-
-				if (nestedResult.isModified()) {
-					final CompactMapNode<K, V> thisNew = valNodeOf(mutator, mask,
-									nestedResult.getNode(), npos2, node2, npos3, node3);
-
-					if (nestedResult.hasReplacedValue()) {
-						result = Result.updated(thisNew, nestedResult.getReplacedValue());
-					} else {
-						result = Result.modified(thisNew);
-					}
-				} else {
-					result = Result.unchanged(this);
-				}
-			} else if (mask == npos2) {
-				final Result<K, V, ? extends CompactMapNode<K, V>> nestedResult = node2.updated(
-								mutator, key, keyHash, val, shift + BIT_PARTITION_SIZE, cmp);
-
-				if (nestedResult.isModified()) {
-					final CompactMapNode<K, V> thisNew = valNodeOf(mutator, npos1, node1, mask,
-									nestedResult.getNode(), npos3, node3);
-
-					if (nestedResult.hasReplacedValue()) {
-						result = Result.updated(thisNew, nestedResult.getReplacedValue());
-					} else {
-						result = Result.modified(thisNew);
-					}
-				} else {
-					result = Result.unchanged(this);
-				}
-			} else if (mask == npos3) {
-				final Result<K, V, ? extends CompactMapNode<K, V>> nestedResult = node3.updated(
-								mutator, key, keyHash, val, shift + BIT_PARTITION_SIZE, cmp);
-
-				if (nestedResult.isModified()) {
-					final CompactMapNode<K, V> thisNew = valNodeOf(mutator, npos1, node1, npos2, node2,
-									mask, nestedResult.getNode());
-
-					if (nestedResult.hasReplacedValue()) {
-						result = Result.updated(thisNew, nestedResult.getReplacedValue());
-					} else {
-						result = Result.modified(thisNew);
-					}
-				} else {
-					result = Result.unchanged(this);
-				}
-			} else {
-				// no value
-				result = Result.modified(inlineValue(mutator, mask, key, val));
-			}
-
-			return result;
-		}
-
-		@Override
-		Result<K, V, ? extends CompactMapNode<K, V>> removed(AtomicReference<Thread> mutator, K key,
-						int keyHash, int shift) {
-			final byte mask = (byte) ((keyHash >>> shift) & BIT_PARTITION_MASK);
-			final Result<K, V, ? extends CompactMapNode<K, V>> result;
-
-			if (mask == npos1) {
-				final Result<K, V, ? extends CompactMapNode<K, V>> nestedResult = node1.removed(
-								mutator, key, keyHash, shift + BIT_PARTITION_SIZE);
-
-				if (nestedResult.isModified()) {
-					final CompactMapNode<K, V> updatedNode = nestedResult.getNode();
-
-					switch (updatedNode.sizePredicate()) {
-					case SIZE_ONE:
-						// inline sub-node value
-						result = Result.modified(removeNode1AndInlineValue(mutator, mask,
-										updatedNode.headKey(), updatedNode.headVal()));
-						break;
-
-					case SIZE_MORE_THAN_ONE:
-						// update node1
-						result = Result.modified(valNodeOf(mutator, mask, updatedNode, npos2, node2,
-										npos3, node3));
-						break;
-
-					default:
-						throw new IllegalStateException("Size predicate violates node invariant.");
-					}
-				} else {
-					result = Result.unchanged(this);
-				}
-			} else if (mask == npos2) {
-				final Result<K, V, ? extends CompactMapNode<K, V>> nestedResult = node2.removed(
-								mutator, key, keyHash, shift + BIT_PARTITION_SIZE);
-
-				if (nestedResult.isModified()) {
-					final CompactMapNode<K, V> updatedNode = nestedResult.getNode();
-
-					switch (updatedNode.sizePredicate()) {
-					case SIZE_ONE:
-						// inline sub-node value
-						result = Result.modified(removeNode2AndInlineValue(mutator, mask,
-										updatedNode.headKey(), updatedNode.headVal()));
-						break;
-
-					case SIZE_MORE_THAN_ONE:
-						// update node2
-						result = Result.modified(valNodeOf(mutator, npos1, node1, mask, updatedNode,
-										npos3, node3));
-						break;
-
-					default:
-						throw new IllegalStateException("Size predicate violates node invariant.");
-					}
-				} else {
-					result = Result.unchanged(this);
-				}
-			} else if (mask == npos3) {
-				final Result<K, V, ? extends CompactMapNode<K, V>> nestedResult = node3.removed(
-								mutator, key, keyHash, shift + BIT_PARTITION_SIZE);
-
-				if (nestedResult.isModified()) {
-					final CompactMapNode<K, V> updatedNode = nestedResult.getNode();
-
-					switch (updatedNode.sizePredicate()) {
-					case SIZE_ONE:
-						// inline sub-node value
-						result = Result.modified(removeNode3AndInlineValue(mutator, mask,
-										updatedNode.headKey(), updatedNode.headVal()));
-						break;
-
-					case SIZE_MORE_THAN_ONE:
-						// update node3
-						result = Result.modified(valNodeOf(mutator, npos1, node1, npos2, node2, mask,
-										updatedNode));
-						break;
-
-					default:
-						throw new IllegalStateException("Size predicate violates node invariant.");
-					}
-				} else {
-					result = Result.unchanged(this);
-				}
-			} else {
-				result = Result.unchanged(this);
-			}
-
-			return result;
-		}
-
-		@Override
-		Result<K, V, ? extends CompactMapNode<K, V>> removed(AtomicReference<Thread> mutator, K key,
-						int keyHash, int shift, Comparator<Object> cmp) {
-			final byte mask = (byte) ((keyHash >>> shift) & BIT_PARTITION_MASK);
-			final Result<K, V, ? extends CompactMapNode<K, V>> result;
-
-			if (mask == npos1) {
-				final Result<K, V, ? extends CompactMapNode<K, V>> nestedResult = node1.removed(
-								mutator, key, keyHash, shift + BIT_PARTITION_SIZE, cmp);
-
-				if (nestedResult.isModified()) {
-					final CompactMapNode<K, V> updatedNode = nestedResult.getNode();
-
-					switch (updatedNode.sizePredicate()) {
-					case SIZE_ONE:
-						// inline sub-node value
-						result = Result.modified(removeNode1AndInlineValue(mutator, mask,
-										updatedNode.headKey(), updatedNode.headVal()));
-						break;
-
-					case SIZE_MORE_THAN_ONE:
-						// update node1
-						result = Result.modified(valNodeOf(mutator, mask, updatedNode, npos2, node2,
-										npos3, node3));
-						break;
-
-					default:
-						throw new IllegalStateException("Size predicate violates node invariant.");
-					}
-				} else {
-					result = Result.unchanged(this);
-				}
-			} else if (mask == npos2) {
-				final Result<K, V, ? extends CompactMapNode<K, V>> nestedResult = node2.removed(
-								mutator, key, keyHash, shift + BIT_PARTITION_SIZE, cmp);
-
-				if (nestedResult.isModified()) {
-					final CompactMapNode<K, V> updatedNode = nestedResult.getNode();
-
-					switch (updatedNode.sizePredicate()) {
-					case SIZE_ONE:
-						// inline sub-node value
-						result = Result.modified(removeNode2AndInlineValue(mutator, mask,
-										updatedNode.headKey(), updatedNode.headVal()));
-						break;
-
-					case SIZE_MORE_THAN_ONE:
-						// update node2
-						result = Result.modified(valNodeOf(mutator, npos1, node1, mask, updatedNode,
-										npos3, node3));
-						break;
-
-					default:
-						throw new IllegalStateException("Size predicate violates node invariant.");
-					}
-				} else {
-					result = Result.unchanged(this);
-				}
-			} else if (mask == npos3) {
-				final Result<K, V, ? extends CompactMapNode<K, V>> nestedResult = node3.removed(
-								mutator, key, keyHash, shift + BIT_PARTITION_SIZE, cmp);
-
-				if (nestedResult.isModified()) {
-					final CompactMapNode<K, V> updatedNode = nestedResult.getNode();
-
-					switch (updatedNode.sizePredicate()) {
-					case SIZE_ONE:
-						// inline sub-node value
-						result = Result.modified(removeNode3AndInlineValue(mutator, mask,
-										updatedNode.headKey(), updatedNode.headVal()));
-						break;
-
-					case SIZE_MORE_THAN_ONE:
-						// update node3
-						result = Result.modified(valNodeOf(mutator, npos1, node1, npos2, node2, mask,
-										updatedNode));
-						break;
-
-					default:
-						throw new IllegalStateException("Size predicate violates node invariant.");
-					}
-				} else {
-					result = Result.unchanged(this);
-				}
-			} else {
-				result = Result.unchanged(this);
-			}
-
-			return result;
-		}
-
-		private CompactMapNode<K, V> inlineValue(AtomicReference<Thread> mutator, byte mask, K key,
-						V val) {
-			return valNodeOf(mutator, mask, key, val, npos1, node1, npos2, node2, npos3, node3);
-		}
-
-		private CompactMapNode<K, V> removeNode1AndInlineValue(AtomicReference<Thread> mutator,
-						byte mask, K key, V val) {
-			return valNodeOf(mutator, mask, key, val, npos2, node2, npos3, node3);
-		}
-
-		private CompactMapNode<K, V> removeNode2AndInlineValue(AtomicReference<Thread> mutator,
-						byte mask, K key, V val) {
-			return valNodeOf(mutator, mask, key, val, npos1, node1, npos3, node3);
-		}
-
-		private CompactMapNode<K, V> removeNode3AndInlineValue(AtomicReference<Thread> mutator,
-						byte mask, K key, V val) {
-			return valNodeOf(mutator, mask, key, val, npos1, node1, npos2, node2);
-		}
-
-		@Override
-		boolean containsKey(Object key, int keyHash, int shift) {
-			final byte mask = (byte) ((keyHash >>> shift) & BIT_PARTITION_MASK);
-
-			if (mask == npos1) {
-				return node1.containsKey(key, keyHash, shift + BIT_PARTITION_SIZE);
-			} else if (mask == npos2) {
-				return node2.containsKey(key, keyHash, shift + BIT_PARTITION_SIZE);
-			} else if (mask == npos3) {
-				return node3.containsKey(key, keyHash, shift + BIT_PARTITION_SIZE);
-			} else {
-				return false;
-			}
-		}
-
-		@Override
-		boolean containsKey(Object key, int keyHash, int shift, Comparator<Object> cmp) {
-			final byte mask = (byte) ((keyHash >>> shift) & BIT_PARTITION_MASK);
-
-			if (mask == npos1) {
-				return node1.containsKey(key, keyHash, shift + BIT_PARTITION_SIZE, cmp);
-			} else if (mask == npos2) {
-				return node2.containsKey(key, keyHash, shift + BIT_PARTITION_SIZE, cmp);
-			} else if (mask == npos3) {
-				return node3.containsKey(key, keyHash, shift + BIT_PARTITION_SIZE, cmp);
-			} else {
-				return false;
-			}
-		}
-
-		@Override
-		Optional<java.util.Map.Entry<K, V>> findByKey(Object key, int keyHash, int shift) {
-			final byte mask = (byte) ((keyHash >>> shift) & BIT_PARTITION_MASK);
-
-			if (mask == npos1) {
-				return node1.findByKey(key, keyHash, shift + BIT_PARTITION_SIZE);
-			} else if (mask == npos2) {
-				return node2.findByKey(key, keyHash, shift + BIT_PARTITION_SIZE);
-			} else if (mask == npos3) {
-				return node3.findByKey(key, keyHash, shift + BIT_PARTITION_SIZE);
-			} else {
-				return Optional.empty();
-			}
-		}
-
-		@Override
-		Optional<java.util.Map.Entry<K, V>> findByKey(Object key, int keyHash, int shift,
-						Comparator<Object> cmp) {
-			final byte mask = (byte) ((keyHash >>> shift) & BIT_PARTITION_MASK);
-
-			if (mask == npos1) {
-				return node1.findByKey(key, keyHash, shift + BIT_PARTITION_SIZE, cmp);
-			} else if (mask == npos2) {
-				return node2.findByKey(key, keyHash, shift + BIT_PARTITION_SIZE, cmp);
-			} else if (mask == npos3) {
-				return node3.findByKey(key, keyHash, shift + BIT_PARTITION_SIZE, cmp);
-			} else {
-				return Optional.empty();
-			}
-		}
-
-		@SuppressWarnings("unchecked")
-		@Override
-		Iterator<CompactMapNode<K, V>> nodeIterator() {
-			return ArrayIterator
-							.<CompactMapNode<K, V>> of(new CompactMapNode[] { node1, node2, node3 });
-		}
-
-		@Override
-		boolean hasNodes() {
-			return true;
-		}
-
-		@Override
-		int nodeArity() {
-			return 3;
-		}
-
-		@Override
-		SupplierIterator<K, V> payloadIterator() {
-			return EmptySupplierIterator.emptyIterator();
-		}
-
-		@Override
-		boolean hasPayload() {
-			return false;
-		}
-
-		@Override
-		int payloadArity() {
-			return 0;
-		}
-
-		@Override
-		K headKey() {
-			throw new UnsupportedOperationException("Node does not directly contain a key.");
-		}
-
-		@Override
-		V headVal() {
-			throw new UnsupportedOperationException("Node does not directly contain a value.");
-		}
-
-		@Override
-		AbstractMapNode<K, V> getNode(int index) {
-			switch (index) {
-			case 0:
-				return node1;
-			case 1:
-				return node2;
-			case 2:
-				return node3;
-			default:
-				throw new IllegalStateException("Index out of range.");
-			}
-		}
-
-		@Override
-		K getKey(int index) {
-			throw new IllegalStateException("Index out of range.");
-		}
-
-		@Override
-		V getValue(int index) {
-			throw new IllegalStateException("Index out of range.");
-		}
-
-		@Override
-		Map.Entry<K, V> getKeyValueEntry(int index) {
-			throw new IllegalStateException("Index out of range.");
-		}
-
-		@Override
-		byte sizePredicate() {
-			return SIZE_MORE_THAN_ONE;
-		}
-
-		@Override
-		public int hashCode() {
-			final int prime = 31;
-			int result = 1;
-
-			result = prime * result + npos1;
-			result = prime * result + node1.hashCode();
-
-			result = prime * result + npos2;
-			result = prime * result + node2.hashCode();
-
-			result = prime * result + npos3;
-			result = prime * result + node3.hashCode();
-
-			return result;
-		}
-
-		@Override
-		public boolean equals(Object other) {
-			if (null == other) {
-				return false;
-			}
-			if (this == other) {
-				return true;
-			}
-			if (getClass() != other.getClass()) {
-				return false;
-			}
-			Map0To3Node<?, ?> that = (Map0To3Node<?, ?>) other;
-
-			if (npos1 != that.npos1) {
-				return false;
-			}
-			if (!node1.equals(that.node1)) {
-				return false;
-			}
-			if (npos2 != that.npos2) {
-				return false;
-			}
-			if (!node2.equals(that.node2)) {
-				return false;
-			}
-			if (npos3 != that.npos3) {
-				return false;
-			}
-			if (!node3.equals(that.node3)) {
-				return false;
-			}
-
-			return true;
-		}
-
-		@Override
-		public String toString() {
-			return String.format("[@%d: %s, @%d: %s, @%d: %s]", npos1, node1, npos2, node2, npos3,
-							node3);
-		}
-
-	}
-
-	private static final class Map0To4Node<K, V> extends CompactMapNode<K, V> {
-
-		private final byte npos1;
-		private final CompactMapNode<K, V> node1;
-
-		private final byte npos2;
-		private final CompactMapNode<K, V> node2;
-
-		private final byte npos3;
-		private final CompactMapNode<K, V> node3;
-
-		private final byte npos4;
-		private final CompactMapNode<K, V> node4;
-
-		Map0To4Node(final AtomicReference<Thread> mutator, final byte npos1,
-						final CompactMapNode<K, V> node1, final byte npos2,
-						final CompactMapNode<K, V> node2, final byte npos3,
-						final CompactMapNode<K, V> node3, final byte npos4,
-						final CompactMapNode<K, V> node4) {
-
-			this.npos1 = npos1;
-			this.node1 = node1;
-
-			this.npos2 = npos2;
-			this.node2 = node2;
-
-			this.npos3 = npos3;
-			this.node3 = node3;
-
-			this.npos4 = npos4;
-			this.node4 = node4;
-
-			assert nodeInvariant();
-			assert USE_SPECIALIAZIONS;
-		}
-
-		@Override
-		Result<K, V, ? extends CompactMapNode<K, V>> updated(AtomicReference<Thread> mutator, K key,
-						int keyHash, V val, int shift) {
-			final byte mask = (byte) ((keyHash >>> shift) & BIT_PARTITION_MASK);
-			final Result<K, V, ? extends CompactMapNode<K, V>> result;
-
-			if (mask == npos1) {
-				final Result<K, V, ? extends CompactMapNode<K, V>> nestedResult = node1.updated(
-								mutator, key, keyHash, val, shift + BIT_PARTITION_SIZE);
-
-				if (nestedResult.isModified()) {
-					final CompactMapNode<K, V> thisNew = valNodeOf(mutator, mask,
-									nestedResult.getNode(), npos2, node2, npos3, node3, npos4, node4);
-
-					if (nestedResult.hasReplacedValue()) {
-						result = Result.updated(thisNew, nestedResult.getReplacedValue());
-					} else {
-						result = Result.modified(thisNew);
-					}
-				} else {
-					result = Result.unchanged(this);
-				}
-			} else if (mask == npos2) {
-				final Result<K, V, ? extends CompactMapNode<K, V>> nestedResult = node2.updated(
-								mutator, key, keyHash, val, shift + BIT_PARTITION_SIZE);
-
-				if (nestedResult.isModified()) {
-					final CompactMapNode<K, V> thisNew = valNodeOf(mutator, npos1, node1, mask,
-									nestedResult.getNode(), npos3, node3, npos4, node4);
-
-					if (nestedResult.hasReplacedValue()) {
-						result = Result.updated(thisNew, nestedResult.getReplacedValue());
-					} else {
-						result = Result.modified(thisNew);
-					}
-				} else {
-					result = Result.unchanged(this);
-				}
-			} else if (mask == npos3) {
-				final Result<K, V, ? extends CompactMapNode<K, V>> nestedResult = node3.updated(
-								mutator, key, keyHash, val, shift + BIT_PARTITION_SIZE);
-
-				if (nestedResult.isModified()) {
-					final CompactMapNode<K, V> thisNew = valNodeOf(mutator, npos1, node1, npos2, node2,
-									mask, nestedResult.getNode(), npos4, node4);
-
-					if (nestedResult.hasReplacedValue()) {
-						result = Result.updated(thisNew, nestedResult.getReplacedValue());
-					} else {
-						result = Result.modified(thisNew);
-					}
-				} else {
-					result = Result.unchanged(this);
-				}
-			} else if (mask == npos4) {
-				final Result<K, V, ? extends CompactMapNode<K, V>> nestedResult = node4.updated(
-								mutator, key, keyHash, val, shift + BIT_PARTITION_SIZE);
-
-				if (nestedResult.isModified()) {
-					final CompactMapNode<K, V> thisNew = valNodeOf(mutator, npos1, node1, npos2, node2,
-									npos3, node3, mask, nestedResult.getNode());
-
-					if (nestedResult.hasReplacedValue()) {
-						result = Result.updated(thisNew, nestedResult.getReplacedValue());
-					} else {
-						result = Result.modified(thisNew);
-					}
-				} else {
-					result = Result.unchanged(this);
-				}
-			} else {
-				// no value
-				result = Result.modified(inlineValue(mutator, mask, key, val));
-			}
-
-			return result;
-		}
-
-		@Override
-		Result<K, V, ? extends CompactMapNode<K, V>> updated(AtomicReference<Thread> mutator, K key,
-						int keyHash, V val, int shift, Comparator<Object> cmp) {
-			final byte mask = (byte) ((keyHash >>> shift) & BIT_PARTITION_MASK);
-			final Result<K, V, ? extends CompactMapNode<K, V>> result;
-
-			if (mask == npos1) {
-				final Result<K, V, ? extends CompactMapNode<K, V>> nestedResult = node1.updated(
-								mutator, key, keyHash, val, shift + BIT_PARTITION_SIZE, cmp);
-
-				if (nestedResult.isModified()) {
-					final CompactMapNode<K, V> thisNew = valNodeOf(mutator, mask,
-									nestedResult.getNode(), npos2, node2, npos3, node3, npos4, node4);
-
-					if (nestedResult.hasReplacedValue()) {
-						result = Result.updated(thisNew, nestedResult.getReplacedValue());
-					} else {
-						result = Result.modified(thisNew);
-					}
-				} else {
-					result = Result.unchanged(this);
-				}
-			} else if (mask == npos2) {
-				final Result<K, V, ? extends CompactMapNode<K, V>> nestedResult = node2.updated(
-								mutator, key, keyHash, val, shift + BIT_PARTITION_SIZE, cmp);
-
-				if (nestedResult.isModified()) {
-					final CompactMapNode<K, V> thisNew = valNodeOf(mutator, npos1, node1, mask,
-									nestedResult.getNode(), npos3, node3, npos4, node4);
-
-					if (nestedResult.hasReplacedValue()) {
-						result = Result.updated(thisNew, nestedResult.getReplacedValue());
-					} else {
-						result = Result.modified(thisNew);
-					}
-				} else {
-					result = Result.unchanged(this);
-				}
-			} else if (mask == npos3) {
-				final Result<K, V, ? extends CompactMapNode<K, V>> nestedResult = node3.updated(
-								mutator, key, keyHash, val, shift + BIT_PARTITION_SIZE, cmp);
-
-				if (nestedResult.isModified()) {
-					final CompactMapNode<K, V> thisNew = valNodeOf(mutator, npos1, node1, npos2, node2,
-									mask, nestedResult.getNode(), npos4, node4);
-
-					if (nestedResult.hasReplacedValue()) {
-						result = Result.updated(thisNew, nestedResult.getReplacedValue());
-					} else {
-						result = Result.modified(thisNew);
-					}
-				} else {
-					result = Result.unchanged(this);
-				}
-			} else if (mask == npos4) {
-				final Result<K, V, ? extends CompactMapNode<K, V>> nestedResult = node4.updated(
-								mutator, key, keyHash, val, shift + BIT_PARTITION_SIZE, cmp);
-
-				if (nestedResult.isModified()) {
-					final CompactMapNode<K, V> thisNew = valNodeOf(mutator, npos1, node1, npos2, node2,
-									npos3, node3, mask, nestedResult.getNode());
-
-					if (nestedResult.hasReplacedValue()) {
-						result = Result.updated(thisNew, nestedResult.getReplacedValue());
-					} else {
-						result = Result.modified(thisNew);
-					}
-				} else {
-					result = Result.unchanged(this);
-				}
-			} else {
-				// no value
-				result = Result.modified(inlineValue(mutator, mask, key, val));
-			}
-
-			return result;
-		}
-
-		@Override
-		Result<K, V, ? extends CompactMapNode<K, V>> removed(AtomicReference<Thread> mutator, K key,
-						int keyHash, int shift) {
-			final byte mask = (byte) ((keyHash >>> shift) & BIT_PARTITION_MASK);
-			final Result<K, V, ? extends CompactMapNode<K, V>> result;
-
-			if (mask == npos1) {
-				final Result<K, V, ? extends CompactMapNode<K, V>> nestedResult = node1.removed(
-								mutator, key, keyHash, shift + BIT_PARTITION_SIZE);
-
-				if (nestedResult.isModified()) {
-					final CompactMapNode<K, V> updatedNode = nestedResult.getNode();
-
-					switch (updatedNode.sizePredicate()) {
-					case SIZE_ONE:
-						// inline sub-node value
-						result = Result.modified(removeNode1AndInlineValue(mutator, mask,
-										updatedNode.headKey(), updatedNode.headVal()));
-						break;
-
-					case SIZE_MORE_THAN_ONE:
-						// update node1
-						result = Result.modified(valNodeOf(mutator, mask, updatedNode, npos2, node2,
-										npos3, node3, npos4, node4));
-						break;
-
-					default:
-						throw new IllegalStateException("Size predicate violates node invariant.");
-					}
-				} else {
-					result = Result.unchanged(this);
-				}
-			} else if (mask == npos2) {
-				final Result<K, V, ? extends CompactMapNode<K, V>> nestedResult = node2.removed(
-								mutator, key, keyHash, shift + BIT_PARTITION_SIZE);
-
-				if (nestedResult.isModified()) {
-					final CompactMapNode<K, V> updatedNode = nestedResult.getNode();
-
-					switch (updatedNode.sizePredicate()) {
-					case SIZE_ONE:
-						// inline sub-node value
-						result = Result.modified(removeNode2AndInlineValue(mutator, mask,
-										updatedNode.headKey(), updatedNode.headVal()));
-						break;
-
-					case SIZE_MORE_THAN_ONE:
-						// update node2
-						result = Result.modified(valNodeOf(mutator, npos1, node1, mask, updatedNode,
-										npos3, node3, npos4, node4));
-						break;
-
-					default:
-						throw new IllegalStateException("Size predicate violates node invariant.");
-					}
-				} else {
-					result = Result.unchanged(this);
-				}
-			} else if (mask == npos3) {
-				final Result<K, V, ? extends CompactMapNode<K, V>> nestedResult = node3.removed(
-								mutator, key, keyHash, shift + BIT_PARTITION_SIZE);
-
-				if (nestedResult.isModified()) {
-					final CompactMapNode<K, V> updatedNode = nestedResult.getNode();
-
-					switch (updatedNode.sizePredicate()) {
-					case SIZE_ONE:
-						// inline sub-node value
-						result = Result.modified(removeNode3AndInlineValue(mutator, mask,
-										updatedNode.headKey(), updatedNode.headVal()));
-						break;
-
-					case SIZE_MORE_THAN_ONE:
-						// update node3
-						result = Result.modified(valNodeOf(mutator, npos1, node1, npos2, node2, mask,
-										updatedNode, npos4, node4));
-						break;
-
-					default:
-						throw new IllegalStateException("Size predicate violates node invariant.");
-					}
-				} else {
-					result = Result.unchanged(this);
-				}
-			} else if (mask == npos4) {
-				final Result<K, V, ? extends CompactMapNode<K, V>> nestedResult = node4.removed(
-								mutator, key, keyHash, shift + BIT_PARTITION_SIZE);
-
-				if (nestedResult.isModified()) {
-					final CompactMapNode<K, V> updatedNode = nestedResult.getNode();
-
-					switch (updatedNode.sizePredicate()) {
-					case SIZE_ONE:
-						// inline sub-node value
-						result = Result.modified(removeNode4AndInlineValue(mutator, mask,
-										updatedNode.headKey(), updatedNode.headVal()));
-						break;
-
-					case SIZE_MORE_THAN_ONE:
-						// update node4
-						result = Result.modified(valNodeOf(mutator, npos1, node1, npos2, node2, npos3,
-										node3, mask, updatedNode));
-						break;
-
-					default:
-						throw new IllegalStateException("Size predicate violates node invariant.");
-					}
-				} else {
-					result = Result.unchanged(this);
-				}
-			} else {
-				result = Result.unchanged(this);
-			}
-
-			return result;
-		}
-
-		@Override
-		Result<K, V, ? extends CompactMapNode<K, V>> removed(AtomicReference<Thread> mutator, K key,
-						int keyHash, int shift, Comparator<Object> cmp) {
-			final byte mask = (byte) ((keyHash >>> shift) & BIT_PARTITION_MASK);
-			final Result<K, V, ? extends CompactMapNode<K, V>> result;
-
-			if (mask == npos1) {
-				final Result<K, V, ? extends CompactMapNode<K, V>> nestedResult = node1.removed(
-								mutator, key, keyHash, shift + BIT_PARTITION_SIZE, cmp);
-
-				if (nestedResult.isModified()) {
-					final CompactMapNode<K, V> updatedNode = nestedResult.getNode();
-
-					switch (updatedNode.sizePredicate()) {
-					case SIZE_ONE:
-						// inline sub-node value
-						result = Result.modified(removeNode1AndInlineValue(mutator, mask,
-										updatedNode.headKey(), updatedNode.headVal()));
-						break;
-
-					case SIZE_MORE_THAN_ONE:
-						// update node1
-						result = Result.modified(valNodeOf(mutator, mask, updatedNode, npos2, node2,
-										npos3, node3, npos4, node4));
-						break;
-
-					default:
-						throw new IllegalStateException("Size predicate violates node invariant.");
-					}
-				} else {
-					result = Result.unchanged(this);
-				}
-			} else if (mask == npos2) {
-				final Result<K, V, ? extends CompactMapNode<K, V>> nestedResult = node2.removed(
-								mutator, key, keyHash, shift + BIT_PARTITION_SIZE, cmp);
-
-				if (nestedResult.isModified()) {
-					final CompactMapNode<K, V> updatedNode = nestedResult.getNode();
-
-					switch (updatedNode.sizePredicate()) {
-					case SIZE_ONE:
-						// inline sub-node value
-						result = Result.modified(removeNode2AndInlineValue(mutator, mask,
-										updatedNode.headKey(), updatedNode.headVal()));
-						break;
-
-					case SIZE_MORE_THAN_ONE:
-						// update node2
-						result = Result.modified(valNodeOf(mutator, npos1, node1, mask, updatedNode,
-										npos3, node3, npos4, node4));
-						break;
-
-					default:
-						throw new IllegalStateException("Size predicate violates node invariant.");
-					}
-				} else {
-					result = Result.unchanged(this);
-				}
-			} else if (mask == npos3) {
-				final Result<K, V, ? extends CompactMapNode<K, V>> nestedResult = node3.removed(
-								mutator, key, keyHash, shift + BIT_PARTITION_SIZE, cmp);
-
-				if (nestedResult.isModified()) {
-					final CompactMapNode<K, V> updatedNode = nestedResult.getNode();
-
-					switch (updatedNode.sizePredicate()) {
-					case SIZE_ONE:
-						// inline sub-node value
-						result = Result.modified(removeNode3AndInlineValue(mutator, mask,
-										updatedNode.headKey(), updatedNode.headVal()));
-						break;
-
-					case SIZE_MORE_THAN_ONE:
-						// update node3
-						result = Result.modified(valNodeOf(mutator, npos1, node1, npos2, node2, mask,
-										updatedNode, npos4, node4));
-						break;
-
-					default:
-						throw new IllegalStateException("Size predicate violates node invariant.");
-					}
-				} else {
-					result = Result.unchanged(this);
-				}
-			} else if (mask == npos4) {
-				final Result<K, V, ? extends CompactMapNode<K, V>> nestedResult = node4.removed(
-								mutator, key, keyHash, shift + BIT_PARTITION_SIZE, cmp);
-
-				if (nestedResult.isModified()) {
-					final CompactMapNode<K, V> updatedNode = nestedResult.getNode();
-
-					switch (updatedNode.sizePredicate()) {
-					case SIZE_ONE:
-						// inline sub-node value
-						result = Result.modified(removeNode4AndInlineValue(mutator, mask,
-										updatedNode.headKey(), updatedNode.headVal()));
-						break;
-
-					case SIZE_MORE_THAN_ONE:
-						// update node4
-						result = Result.modified(valNodeOf(mutator, npos1, node1, npos2, node2, npos3,
-										node3, mask, updatedNode));
-						break;
-
-					default:
-						throw new IllegalStateException("Size predicate violates node invariant.");
-					}
-				} else {
-					result = Result.unchanged(this);
-				}
-			} else {
-				result = Result.unchanged(this);
-			}
-
-			return result;
-		}
-
-		private CompactMapNode<K, V> inlineValue(AtomicReference<Thread> mutator, byte mask, K key,
-						V val) {
-			return valNodeOf(mutator, mask, key, val, npos1, node1, npos2, node2, npos3, node3, npos4,
-							node4);
-		}
-
-		private CompactMapNode<K, V> removeNode1AndInlineValue(AtomicReference<Thread> mutator,
-						byte mask, K key, V val) {
-			return valNodeOf(mutator, mask, key, val, npos2, node2, npos3, node3, npos4, node4);
-		}
-
-		private CompactMapNode<K, V> removeNode2AndInlineValue(AtomicReference<Thread> mutator,
-						byte mask, K key, V val) {
-			return valNodeOf(mutator, mask, key, val, npos1, node1, npos3, node3, npos4, node4);
-		}
-
-		private CompactMapNode<K, V> removeNode3AndInlineValue(AtomicReference<Thread> mutator,
-						byte mask, K key, V val) {
-			return valNodeOf(mutator, mask, key, val, npos1, node1, npos2, node2, npos4, node4);
-		}
-
-		private CompactMapNode<K, V> removeNode4AndInlineValue(AtomicReference<Thread> mutator,
-						byte mask, K key, V val) {
-			return valNodeOf(mutator, mask, key, val, npos1, node1, npos2, node2, npos3, node3);
-		}
-
-		@Override
-		boolean containsKey(Object key, int keyHash, int shift) {
-			final byte mask = (byte) ((keyHash >>> shift) & BIT_PARTITION_MASK);
-
-			if (mask == npos1) {
-				return node1.containsKey(key, keyHash, shift + BIT_PARTITION_SIZE);
-			} else if (mask == npos2) {
-				return node2.containsKey(key, keyHash, shift + BIT_PARTITION_SIZE);
-			} else if (mask == npos3) {
-				return node3.containsKey(key, keyHash, shift + BIT_PARTITION_SIZE);
-			} else if (mask == npos4) {
-				return node4.containsKey(key, keyHash, shift + BIT_PARTITION_SIZE);
-			} else {
-				return false;
-			}
-		}
-
-		@Override
-		boolean containsKey(Object key, int keyHash, int shift, Comparator<Object> cmp) {
-			final byte mask = (byte) ((keyHash >>> shift) & BIT_PARTITION_MASK);
-
-			if (mask == npos1) {
-				return node1.containsKey(key, keyHash, shift + BIT_PARTITION_SIZE, cmp);
-			} else if (mask == npos2) {
-				return node2.containsKey(key, keyHash, shift + BIT_PARTITION_SIZE, cmp);
-			} else if (mask == npos3) {
-				return node3.containsKey(key, keyHash, shift + BIT_PARTITION_SIZE, cmp);
-			} else if (mask == npos4) {
-				return node4.containsKey(key, keyHash, shift + BIT_PARTITION_SIZE, cmp);
-			} else {
-				return false;
-			}
-		}
-
-		@Override
-		Optional<java.util.Map.Entry<K, V>> findByKey(Object key, int keyHash, int shift) {
-			final byte mask = (byte) ((keyHash >>> shift) & BIT_PARTITION_MASK);
-
-			if (mask == npos1) {
-				return node1.findByKey(key, keyHash, shift + BIT_PARTITION_SIZE);
-			} else if (mask == npos2) {
-				return node2.findByKey(key, keyHash, shift + BIT_PARTITION_SIZE);
-			} else if (mask == npos3) {
-				return node3.findByKey(key, keyHash, shift + BIT_PARTITION_SIZE);
-			} else if (mask == npos4) {
-				return node4.findByKey(key, keyHash, shift + BIT_PARTITION_SIZE);
-			} else {
-				return Optional.empty();
-			}
-		}
-
-		@Override
-		Optional<java.util.Map.Entry<K, V>> findByKey(Object key, int keyHash, int shift,
-						Comparator<Object> cmp) {
-			final byte mask = (byte) ((keyHash >>> shift) & BIT_PARTITION_MASK);
-
-			if (mask == npos1) {
-				return node1.findByKey(key, keyHash, shift + BIT_PARTITION_SIZE, cmp);
-			} else if (mask == npos2) {
-				return node2.findByKey(key, keyHash, shift + BIT_PARTITION_SIZE, cmp);
-			} else if (mask == npos3) {
-				return node3.findByKey(key, keyHash, shift + BIT_PARTITION_SIZE, cmp);
-			} else if (mask == npos4) {
-				return node4.findByKey(key, keyHash, shift + BIT_PARTITION_SIZE, cmp);
-			} else {
-				return Optional.empty();
-			}
-		}
-
-		@SuppressWarnings("unchecked")
-		@Override
-		Iterator<CompactMapNode<K, V>> nodeIterator() {
-			return ArrayIterator.<CompactMapNode<K, V>> of(new CompactMapNode[] { node1, node2, node3,
-							node4 });
-		}
-
-		@Override
-		boolean hasNodes() {
-			return true;
-		}
-
-		@Override
-		int nodeArity() {
-			return 4;
-		}
-
-		@Override
-		SupplierIterator<K, V> payloadIterator() {
-			return EmptySupplierIterator.emptyIterator();
-		}
-
-		@Override
-		boolean hasPayload() {
-			return false;
-		}
-
-		@Override
-		int payloadArity() {
-			return 0;
-		}
-
-		@Override
-		K headKey() {
-			throw new UnsupportedOperationException("Node does not directly contain a key.");
-		}
-
-		@Override
-		V headVal() {
-			throw new UnsupportedOperationException("Node does not directly contain a value.");
-		}
-
-		@Override
-		AbstractMapNode<K, V> getNode(int index) {
-			switch (index) {
-			case 0:
-				return node1;
-			case 1:
-				return node2;
-			case 2:
-				return node3;
-			case 3:
-				return node4;
-			default:
-				throw new IllegalStateException("Index out of range.");
-			}
-		}
-
-		@Override
-		K getKey(int index) {
-			throw new IllegalStateException("Index out of range.");
-		}
-
-		@Override
-		V getValue(int index) {
-			throw new IllegalStateException("Index out of range.");
-		}
-
-		@Override
-		Map.Entry<K, V> getKeyValueEntry(int index) {
-			throw new IllegalStateException("Index out of range.");
-		}
-
-		@Override
-		byte sizePredicate() {
-			return SIZE_MORE_THAN_ONE;
-		}
-
-		@Override
-		public int hashCode() {
-			final int prime = 31;
-			int result = 1;
-
-			result = prime * result + npos1;
-			result = prime * result + node1.hashCode();
-
-			result = prime * result + npos2;
-			result = prime * result + node2.hashCode();
-
-			result = prime * result + npos3;
-			result = prime * result + node3.hashCode();
-
-			result = prime * result + npos4;
-			result = prime * result + node4.hashCode();
-
-			return result;
-		}
-
-		@Override
-		public boolean equals(Object other) {
-			if (null == other) {
-				return false;
-			}
-			if (this == other) {
-				return true;
-			}
-			if (getClass() != other.getClass()) {
-				return false;
-			}
-			Map0To4Node<?, ?> that = (Map0To4Node<?, ?>) other;
-
-			if (npos1 != that.npos1) {
-				return false;
-			}
-			if (!node1.equals(that.node1)) {
-				return false;
-			}
-			if (npos2 != that.npos2) {
-				return false;
-			}
-			if (!node2.equals(that.node2)) {
-				return false;
-			}
-			if (npos3 != that.npos3) {
-				return false;
-			}
-			if (!node3.equals(that.node3)) {
-				return false;
-			}
-			if (npos4 != that.npos4) {
-				return false;
-			}
-			if (!node4.equals(that.node4)) {
-				return false;
-			}
-
-			return true;
-		}
-
-		@Override
-		public String toString() {
-			return String.format("[@%d: %s, @%d: %s, @%d: %s, @%d: %s]", npos1, node1, npos2, node2,
-							npos3, node3, npos4, node4);
-		}
-
-	}
-
-	private static final class Map1To0Node<K, V> extends CompactMapNode<K, V> {
-
-		private final byte pos1;
-		private final K key1;
-		private final V val1;
-
-		Map1To0Node(final AtomicReference<Thread> mutator, final byte pos1, final K key1, final V val1) {
-
-			this.pos1 = pos1;
-			this.key1 = key1;
-			this.val1 = val1;
-
-			assert nodeInvariant();
-			assert USE_SPECIALIAZIONS;
-		}
-
-		@Override
-		Result<K, V, ? extends CompactMapNode<K, V>> updated(AtomicReference<Thread> mutator, K key,
-						int keyHash, V val, int shift) {
-			final byte mask = (byte) ((keyHash >>> shift) & BIT_PARTITION_MASK);
-			final Result<K, V, ? extends CompactMapNode<K, V>> result;
-
-			if (mask == pos1) {
-				if (key.equals(key1)) {
-					if (val.equals(val1)) {
-						result = Result.unchanged(this);
-					} else {
-						// update key1, val1
-						result = Result.updated(valNodeOf(mutator, pos1, key1, val), val1);
-					}
-				} else {
-					// merge into node
-					final CompactMapNode<K, V> node = mergeNodes(key1, key1.hashCode(), val1, key,
-									keyHash, val, shift + BIT_PARTITION_SIZE);
-
-					result = Result.modified(valNodeOf(mutator, mask, node));
-				}
-			} else {
-				// no value
-				result = Result.modified(inlineValue(mutator, mask, key, val));
-			}
-
-			return result;
-		}
-
-		@Override
-		Result<K, V, ? extends CompactMapNode<K, V>> updated(AtomicReference<Thread> mutator, K key,
-						int keyHash, V val, int shift, Comparator<Object> cmp) {
-			final byte mask = (byte) ((keyHash >>> shift) & BIT_PARTITION_MASK);
-			final Result<K, V, ? extends CompactMapNode<K, V>> result;
-
-			if (mask == pos1) {
-				if (cmp.compare(key, key1) == 0) {
-					if (cmp.compare(val, val1) == 0) {
-						result = Result.unchanged(this);
-					} else {
-						// update key1, val1
-						result = Result.updated(valNodeOf(mutator, pos1, key1, val), val1);
-					}
-				} else {
-					// merge into node
-					final CompactMapNode<K, V> node = mergeNodes(key1, key1.hashCode(), val1, key,
-									keyHash, val, shift + BIT_PARTITION_SIZE);
-
-					result = Result.modified(valNodeOf(mutator, mask, node));
-				}
-			} else {
-				// no value
-				result = Result.modified(inlineValue(mutator, mask, key, val));
-			}
-
-			return result;
-		}
-
-		@Override
-		Result<K, V, ? extends CompactMapNode<K, V>> removed(AtomicReference<Thread> mutator, K key,
-						int keyHash, int shift) {
-			final byte mask = (byte) ((keyHash >>> shift) & BIT_PARTITION_MASK);
-			final Result<K, V, ? extends CompactMapNode<K, V>> result;
-
-			if (mask == pos1) {
-				if (key.equals(key1)) {
-					// remove key1, val1
-					result = Result.modified(CompactMapNode.<K, V> valNodeOf(mutator));
-				} else {
-					result = Result.unchanged(this);
-				}
-			} else {
-				result = Result.unchanged(this);
-			}
-
-			return result;
-		}
-
-		@Override
-		Result<K, V, ? extends CompactMapNode<K, V>> removed(AtomicReference<Thread> mutator, K key,
-						int keyHash, int shift, Comparator<Object> cmp) {
-			final byte mask = (byte) ((keyHash >>> shift) & BIT_PARTITION_MASK);
-			final Result<K, V, ? extends CompactMapNode<K, V>> result;
-
-			if (mask == pos1) {
-				if (cmp.compare(key, key1) == 0) {
-					// remove key1, val1
-					result = Result.modified(CompactMapNode.<K, V> valNodeOf(mutator));
-				} else {
-					result = Result.unchanged(this);
-				}
-			} else {
-				result = Result.unchanged(this);
-			}
-
-			return result;
-		}
-
-		private CompactMapNode<K, V> inlineValue(AtomicReference<Thread> mutator, byte mask, K key,
-						V val) {
-			if (mask < pos1) {
-				return valNodeOf(mutator, mask, key, val, pos1, key1, val1);
-			} else {
-				return valNodeOf(mutator, pos1, key1, val1, mask, key, val);
-			}
-		}
-
-		@Override
-		boolean containsKey(Object key, int keyHash, int shift) {
-			final byte mask = (byte) ((keyHash >>> shift) & BIT_PARTITION_MASK);
-
-			if (mask == pos1) {
-				return key.equals(key1);
-			} else {
-				return false;
-			}
-		}
-
-		@Override
-		boolean containsKey(Object key, int keyHash, int shift, Comparator<Object> cmp) {
-			final byte mask = (byte) ((keyHash >>> shift) & BIT_PARTITION_MASK);
-
-			if (mask == pos1) {
-				return cmp.compare(key, key1) == 0;
-			} else {
-				return false;
-			}
-		}
-
-		@Override
-		Optional<java.util.Map.Entry<K, V>> findByKey(Object key, int keyHash, int shift) {
-			final byte mask = (byte) ((keyHash >>> shift) & BIT_PARTITION_MASK);
-
-			if (mask == pos1 && key.equals(key1)) {
-				return Optional.of(entryOf(key1, val1));
-			} else {
-				return Optional.empty();
-			}
-		}
-
-		@Override
-		Optional<java.util.Map.Entry<K, V>> findByKey(Object key, int keyHash, int shift,
-						Comparator<Object> cmp) {
-			final byte mask = (byte) ((keyHash >>> shift) & BIT_PARTITION_MASK);
-
-			if (mask == pos1 && cmp.compare(key, key1) == 0) {
-				return Optional.of(entryOf(key1, val1));
-			} else {
-				return Optional.empty();
-			}
-		}
-
-		@SuppressWarnings("unchecked")
-		@Override
-		Iterator<CompactMapNode<K, V>> nodeIterator() {
-			return Collections.emptyIterator();
-		}
-
-		@Override
-		boolean hasNodes() {
-			return false;
-		}
-
-		@Override
-		int nodeArity() {
-			return 0;
-		}
-
-		@Override
-		SupplierIterator<K, V> payloadIterator() {
-			return ArrayKeyValueSupplierIterator.of(new Object[] { key1, val1 });
-		}
-
-		@Override
-		boolean hasPayload() {
-			return true;
-		}
-
-		@Override
-		int payloadArity() {
-			return 1;
-		}
-
-		@Override
-		K headKey() {
-			return key1;
-		}
-
-		@Override
-		V headVal() {
-			return val1;
-		}
-
-		@Override
-		AbstractMapNode<K, V> getNode(int index) {
-			throw new IllegalStateException("Index out of range.");
-		}
-
-		@Override
-		K getKey(int index) {
-			switch (index) {
-			case 0:
-				return key1;
-			default:
-				throw new IllegalStateException("Index out of range.");
-			}
-		}
-
-		@Override
-		V getValue(int index) {
-			switch (index) {
-			case 0:
-				return val1;
-			default:
-				throw new IllegalStateException("Index out of range.");
-			}
-		}
-
-		@Override
-		Map.Entry<K, V> getKeyValueEntry(int index) {
-			switch (index) {
-			case 0:
-				return entryOf(key1, val1);
-			default:
-				throw new IllegalStateException("Index out of range.");
-			}
-		}
-
-		@Override
-		byte sizePredicate() {
-			return SIZE_ONE;
-		}
-
-		@Override
-		public int hashCode() {
-			final int prime = 31;
-			int result = 1;
-
-			result = prime * result + pos1;
-			result = prime * result + key1.hashCode();
-			result = prime * result + val1.hashCode();
-
-			return result;
-		}
-
-		@Override
-		public boolean equals(Object other) {
-			if (null == other) {
-				return false;
-			}
-			if (this == other) {
-				return true;
-			}
-			if (getClass() != other.getClass()) {
-				return false;
-			}
-			Map1To0Node<?, ?> that = (Map1To0Node<?, ?>) other;
-
-			if (pos1 != that.pos1) {
-				return false;
-			}
-			if (!key1.equals(that.key1)) {
-				return false;
-			}
-			if (!val1.equals(that.val1)) {
-				return false;
-			}
-
-			return true;
-		}
-
-		@Override
-		public String toString() {
-			return String.format("[@%d: %s=%s]", pos1, key1, val1);
-		}
-
-	}
-
-	private static final class Map1To1Node<K, V> extends CompactMapNode<K, V> {
-
-		private final byte pos1;
-		private final K key1;
-		private final V val1;
-
-		private final byte npos1;
-		private final CompactMapNode<K, V> node1;
-
-		Map1To1Node(final AtomicReference<Thread> mutator, final byte pos1, final K key1, final V val1,
-						final byte npos1, final CompactMapNode<K, V> node1) {
-
-			this.pos1 = pos1;
-			this.key1 = key1;
-			this.val1 = val1;
-
-			this.npos1 = npos1;
-			this.node1 = node1;
-
-			assert nodeInvariant();
-			assert USE_SPECIALIAZIONS;
-		}
-
-		@Override
-		Result<K, V, ? extends CompactMapNode<K, V>> updated(AtomicReference<Thread> mutator, K key,
-						int keyHash, V val, int shift) {
-			final byte mask = (byte) ((keyHash >>> shift) & BIT_PARTITION_MASK);
-			final Result<K, V, ? extends CompactMapNode<K, V>> result;
-
-			if (mask == pos1) {
-				if (key.equals(key1)) {
-					if (val.equals(val1)) {
-						result = Result.unchanged(this);
-					} else {
-						// update key1, val1
-						result = Result.updated(valNodeOf(mutator, pos1, key1, val, npos1, node1), val1);
-					}
-				} else {
-					// merge into node
-					final CompactMapNode<K, V> node = mergeNodes(key1, key1.hashCode(), val1, key,
-									keyHash, val, shift + BIT_PARTITION_SIZE);
-
-					if (mask < npos1) {
-						result = Result.modified(valNodeOf(mutator, mask, node, npos1, node1));
-					} else {
-						result = Result.modified(valNodeOf(mutator, npos1, node1, mask, node));
-					}
-				}
-			} else if (mask == npos1) {
-				final Result<K, V, ? extends CompactMapNode<K, V>> nestedResult = node1.updated(
-								mutator, key, keyHash, val, shift + BIT_PARTITION_SIZE);
-
-				if (nestedResult.isModified()) {
-					final CompactMapNode<K, V> thisNew = valNodeOf(mutator, pos1, key1, val1, mask,
-									nestedResult.getNode());
-
-					if (nestedResult.hasReplacedValue()) {
-						result = Result.updated(thisNew, nestedResult.getReplacedValue());
-					} else {
-						result = Result.modified(thisNew);
-					}
-				} else {
-					result = Result.unchanged(this);
-				}
-			} else {
-				// no value
-				result = Result.modified(inlineValue(mutator, mask, key, val));
-			}
-
-			return result;
-		}
-
-		@Override
-		Result<K, V, ? extends CompactMapNode<K, V>> updated(AtomicReference<Thread> mutator, K key,
-						int keyHash, V val, int shift, Comparator<Object> cmp) {
-			final byte mask = (byte) ((keyHash >>> shift) & BIT_PARTITION_MASK);
-			final Result<K, V, ? extends CompactMapNode<K, V>> result;
-
-			if (mask == pos1) {
-				if (cmp.compare(key, key1) == 0) {
-					if (cmp.compare(val, val1) == 0) {
-						result = Result.unchanged(this);
-					} else {
-						// update key1, val1
-						result = Result.updated(valNodeOf(mutator, pos1, key1, val, npos1, node1), val1);
-					}
-				} else {
-					// merge into node
-					final CompactMapNode<K, V> node = mergeNodes(key1, key1.hashCode(), val1, key,
-									keyHash, val, shift + BIT_PARTITION_SIZE);
-
-					if (mask < npos1) {
-						result = Result.modified(valNodeOf(mutator, mask, node, npos1, node1));
-					} else {
-						result = Result.modified(valNodeOf(mutator, npos1, node1, mask, node));
-					}
-				}
-			} else if (mask == npos1) {
-				final Result<K, V, ? extends CompactMapNode<K, V>> nestedResult = node1.updated(
-								mutator, key, keyHash, val, shift + BIT_PARTITION_SIZE, cmp);
-
-				if (nestedResult.isModified()) {
-					final CompactMapNode<K, V> thisNew = valNodeOf(mutator, pos1, key1, val1, mask,
-									nestedResult.getNode());
-
-					if (nestedResult.hasReplacedValue()) {
-						result = Result.updated(thisNew, nestedResult.getReplacedValue());
-					} else {
-						result = Result.modified(thisNew);
-					}
-				} else {
-					result = Result.unchanged(this);
-				}
-			} else {
-				// no value
-				result = Result.modified(inlineValue(mutator, mask, key, val));
-			}
-
-			return result;
-		}
-
-		@Override
-		Result<K, V, ? extends CompactMapNode<K, V>> removed(AtomicReference<Thread> mutator, K key,
-						int keyHash, int shift) {
-			final byte mask = (byte) ((keyHash >>> shift) & BIT_PARTITION_MASK);
-			final Result<K, V, ? extends CompactMapNode<K, V>> result;
-
-			if (mask == pos1) {
-				if (key.equals(key1)) {
-					// remove key1, val1
-					result = Result.modified(valNodeOf(mutator, npos1, node1));
-				} else {
-					result = Result.unchanged(this);
-				}
-			} else if (mask == npos1) {
-				final Result<K, V, ? extends CompactMapNode<K, V>> nestedResult = node1.removed(
-								mutator, key, keyHash, shift + BIT_PARTITION_SIZE);
-
-				if (nestedResult.isModified()) {
-					final CompactMapNode<K, V> updatedNode = nestedResult.getNode();
-
-					switch (updatedNode.sizePredicate()) {
-					case SIZE_ONE:
-						// inline sub-node value
-						result = Result.modified(removeNode1AndInlineValue(mutator, mask,
-										updatedNode.headKey(), updatedNode.headVal()));
-						break;
-
-					case SIZE_MORE_THAN_ONE:
-						// update node1
-						result = Result.modified(valNodeOf(mutator, pos1, key1, val1, mask, updatedNode));
-						break;
-
-					default:
-						throw new IllegalStateException("Size predicate violates node invariant.");
-					}
-				} else {
-					result = Result.unchanged(this);
-				}
-			} else {
-				result = Result.unchanged(this);
-			}
-
-			return result;
-		}
-
-		@Override
-		Result<K, V, ? extends CompactMapNode<K, V>> removed(AtomicReference<Thread> mutator, K key,
-						int keyHash, int shift, Comparator<Object> cmp) {
-			final byte mask = (byte) ((keyHash >>> shift) & BIT_PARTITION_MASK);
-			final Result<K, V, ? extends CompactMapNode<K, V>> result;
-
-			if (mask == pos1) {
-				if (cmp.compare(key, key1) == 0) {
-					// remove key1, val1
-					result = Result.modified(valNodeOf(mutator, npos1, node1));
-				} else {
-					result = Result.unchanged(this);
-				}
-			} else if (mask == npos1) {
-				final Result<K, V, ? extends CompactMapNode<K, V>> nestedResult = node1.removed(
-								mutator, key, keyHash, shift + BIT_PARTITION_SIZE, cmp);
-
-				if (nestedResult.isModified()) {
-					final CompactMapNode<K, V> updatedNode = nestedResult.getNode();
-
-					switch (updatedNode.sizePredicate()) {
-					case SIZE_ONE:
-						// inline sub-node value
-						result = Result.modified(removeNode1AndInlineValue(mutator, mask,
-										updatedNode.headKey(), updatedNode.headVal()));
-						break;
-
-					case SIZE_MORE_THAN_ONE:
-						// update node1
-						result = Result.modified(valNodeOf(mutator, pos1, key1, val1, mask, updatedNode));
-						break;
-
-					default:
-						throw new IllegalStateException("Size predicate violates node invariant.");
-					}
-				} else {
-					result = Result.unchanged(this);
-				}
-			} else {
-				result = Result.unchanged(this);
-			}
-
-			return result;
-		}
-
-		private CompactMapNode<K, V> inlineValue(AtomicReference<Thread> mutator, byte mask, K key,
-						V val) {
-			if (mask < pos1) {
-				return valNodeOf(mutator, mask, key, val, pos1, key1, val1, npos1, node1);
-			} else {
-				return valNodeOf(mutator, pos1, key1, val1, mask, key, val, npos1, node1);
-			}
-		}
-
-		private CompactMapNode<K, V> removeNode1AndInlineValue(AtomicReference<Thread> mutator,
-						byte mask, K key, V val) {
-			if (mask < pos1) {
-				return valNodeOf(mutator, mask, key, val, pos1, key1, val1);
-			} else {
-				return valNodeOf(mutator, pos1, key1, val1, mask, key, val);
-			}
-		}
-
-		@Override
-		boolean containsKey(Object key, int keyHash, int shift) {
-			final byte mask = (byte) ((keyHash >>> shift) & BIT_PARTITION_MASK);
-
-			if (mask == pos1) {
-				return key.equals(key1);
-			} else if (mask == npos1) {
-				return node1.containsKey(key, keyHash, shift + BIT_PARTITION_SIZE);
-			} else {
-				return false;
-			}
-		}
-
-		@Override
-		boolean containsKey(Object key, int keyHash, int shift, Comparator<Object> cmp) {
-			final byte mask = (byte) ((keyHash >>> shift) & BIT_PARTITION_MASK);
-
-			if (mask == pos1) {
-				return cmp.compare(key, key1) == 0;
-			} else if (mask == npos1) {
-				return node1.containsKey(key, keyHash, shift + BIT_PARTITION_SIZE, cmp);
-			} else {
-				return false;
-			}
-		}
-
-		@Override
-		Optional<java.util.Map.Entry<K, V>> findByKey(Object key, int keyHash, int shift) {
-			final byte mask = (byte) ((keyHash >>> shift) & BIT_PARTITION_MASK);
-
-			if (mask == pos1 && key.equals(key1)) {
-				return Optional.of(entryOf(key1, val1));
-			} else if (mask == npos1) {
-				return node1.findByKey(key, keyHash, shift + BIT_PARTITION_SIZE);
-			} else {
-				return Optional.empty();
-			}
-		}
-
-		@Override
-		Optional<java.util.Map.Entry<K, V>> findByKey(Object key, int keyHash, int shift,
-						Comparator<Object> cmp) {
-			final byte mask = (byte) ((keyHash >>> shift) & BIT_PARTITION_MASK);
-
-			if (mask == pos1 && cmp.compare(key, key1) == 0) {
-				return Optional.of(entryOf(key1, val1));
-			} else if (mask == npos1) {
-				return node1.findByKey(key, keyHash, shift + BIT_PARTITION_SIZE, cmp);
-			} else {
-				return Optional.empty();
-			}
-		}
-
-		@SuppressWarnings("unchecked")
-		@Override
-		Iterator<CompactMapNode<K, V>> nodeIterator() {
-			return ArrayIterator.<CompactMapNode<K, V>> of(new CompactMapNode[] { node1 });
-		}
-
-		@Override
-		boolean hasNodes() {
-			return true;
-		}
-
-		@Override
-		int nodeArity() {
-			return 1;
-		}
-
-		@Override
-		SupplierIterator<K, V> payloadIterator() {
-			return ArrayKeyValueSupplierIterator.of(new Object[] { key1, val1 });
-		}
-
-		@Override
-		boolean hasPayload() {
-			return true;
-		}
-
-		@Override
-		int payloadArity() {
-			return 1;
-		}
-
-		@Override
-		K headKey() {
-			return key1;
-		}
-
-		@Override
-		V headVal() {
-			return val1;
-		}
-
-		@Override
-		AbstractMapNode<K, V> getNode(int index) {
-			switch (index) {
-			case 0:
-				return node1;
-			default:
-				throw new IllegalStateException("Index out of range.");
-			}
-		}
-
-		@Override
-		K getKey(int index) {
-			switch (index) {
-			case 0:
-				return key1;
-			default:
-				throw new IllegalStateException("Index out of range.");
-			}
-		}
-
-		@Override
-		V getValue(int index) {
-			switch (index) {
-			case 0:
-				return val1;
-			default:
-				throw new IllegalStateException("Index out of range.");
-			}
-		}
-
-		@Override
-		Map.Entry<K, V> getKeyValueEntry(int index) {
-			switch (index) {
-			case 0:
-				return entryOf(key1, val1);
-			default:
-				throw new IllegalStateException("Index out of range.");
-			}
-		}
-
-		@Override
-		byte sizePredicate() {
-			return SIZE_MORE_THAN_ONE;
-		}
-
-		@Override
-		public int hashCode() {
-			final int prime = 31;
-			int result = 1;
-
-			result = prime * result + pos1;
-			result = prime * result + key1.hashCode();
-			result = prime * result + val1.hashCode();
-
-			result = prime * result + npos1;
-			result = prime * result + node1.hashCode();
-
-			return result;
-		}
-
-		@Override
-		public boolean equals(Object other) {
-			if (null == other) {
-				return false;
-			}
-			if (this == other) {
-				return true;
-			}
-			if (getClass() != other.getClass()) {
-				return false;
-			}
-			Map1To1Node<?, ?> that = (Map1To1Node<?, ?>) other;
-
-			if (pos1 != that.pos1) {
-				return false;
-			}
-			if (!key1.equals(that.key1)) {
-				return false;
-			}
-			if (!val1.equals(that.val1)) {
-				return false;
-			}
-			if (npos1 != that.npos1) {
-				return false;
-			}
-			if (!node1.equals(that.node1)) {
-				return false;
-			}
-
-			return true;
-		}
-
-		@Override
-		public String toString() {
-			return String.format("[@%d: %s=%s, @%d: %s]", pos1, key1, val1, npos1, node1);
-		}
-
-	}
-
-	private static final class Map1To2Node<K, V> extends CompactMapNode<K, V> {
-
-		private final byte pos1;
-		private final K key1;
-		private final V val1;
-
-		private final byte npos1;
-		private final CompactMapNode<K, V> node1;
-
-		private final byte npos2;
-		private final CompactMapNode<K, V> node2;
-
-		Map1To2Node(final AtomicReference<Thread> mutator, final byte pos1, final K key1, final V val1,
-						final byte npos1, final CompactMapNode<K, V> node1, final byte npos2,
-						final CompactMapNode<K, V> node2) {
-
-			this.pos1 = pos1;
-			this.key1 = key1;
-			this.val1 = val1;
-
-			this.npos1 = npos1;
-			this.node1 = node1;
-
-			this.npos2 = npos2;
-			this.node2 = node2;
-
-			assert nodeInvariant();
-			assert USE_SPECIALIAZIONS;
-		}
-
-		@Override
-		Result<K, V, ? extends CompactMapNode<K, V>> updated(AtomicReference<Thread> mutator, K key,
-						int keyHash, V val, int shift) {
-			final byte mask = (byte) ((keyHash >>> shift) & BIT_PARTITION_MASK);
-			final Result<K, V, ? extends CompactMapNode<K, V>> result;
-
-			if (mask == pos1) {
-				if (key.equals(key1)) {
-					if (val.equals(val1)) {
-						result = Result.unchanged(this);
-					} else {
-						// update key1, val1
-						result = Result.updated(
-										valNodeOf(mutator, pos1, key1, val, npos1, node1, npos2, node2),
-										val1);
-					}
-				} else {
-					// merge into node
-					final CompactMapNode<K, V> node = mergeNodes(key1, key1.hashCode(), val1, key,
-									keyHash, val, shift + BIT_PARTITION_SIZE);
-
-					if (mask < npos1) {
-						result = Result.modified(valNodeOf(mutator, mask, node, npos1, node1, npos2,
-										node2));
-					} else if (mask < npos2) {
-						result = Result.modified(valNodeOf(mutator, npos1, node1, mask, node, npos2,
-										node2));
-					} else {
-						result = Result.modified(valNodeOf(mutator, npos1, node1, npos2, node2, mask,
-										node));
-					}
-				}
-			} else if (mask == npos1) {
-				final Result<K, V, ? extends CompactMapNode<K, V>> nestedResult = node1.updated(
-								mutator, key, keyHash, val, shift + BIT_PARTITION_SIZE);
-
-				if (nestedResult.isModified()) {
-					final CompactMapNode<K, V> thisNew = valNodeOf(mutator, pos1, key1, val1, mask,
-									nestedResult.getNode(), npos2, node2);
-
-					if (nestedResult.hasReplacedValue()) {
-						result = Result.updated(thisNew, nestedResult.getReplacedValue());
-					} else {
-						result = Result.modified(thisNew);
-					}
-				} else {
-					result = Result.unchanged(this);
-				}
-			} else if (mask == npos2) {
-				final Result<K, V, ? extends CompactMapNode<K, V>> nestedResult = node2.updated(
-								mutator, key, keyHash, val, shift + BIT_PARTITION_SIZE);
-
-				if (nestedResult.isModified()) {
-					final CompactMapNode<K, V> thisNew = valNodeOf(mutator, pos1, key1, val1, npos1,
-									node1, mask, nestedResult.getNode());
-
-					if (nestedResult.hasReplacedValue()) {
-						result = Result.updated(thisNew, nestedResult.getReplacedValue());
-					} else {
-						result = Result.modified(thisNew);
-					}
-				} else {
-					result = Result.unchanged(this);
-				}
-			} else {
-				// no value
-				result = Result.modified(inlineValue(mutator, mask, key, val));
-			}
-
-			return result;
-		}
-
-		@Override
-		Result<K, V, ? extends CompactMapNode<K, V>> updated(AtomicReference<Thread> mutator, K key,
-						int keyHash, V val, int shift, Comparator<Object> cmp) {
-			final byte mask = (byte) ((keyHash >>> shift) & BIT_PARTITION_MASK);
-			final Result<K, V, ? extends CompactMapNode<K, V>> result;
-
-			if (mask == pos1) {
-				if (cmp.compare(key, key1) == 0) {
-					if (cmp.compare(val, val1) == 0) {
-						result = Result.unchanged(this);
-					} else {
-						// update key1, val1
-						result = Result.updated(
-										valNodeOf(mutator, pos1, key1, val, npos1, node1, npos2, node2),
-										val1);
-					}
-				} else {
-					// merge into node
-					final CompactMapNode<K, V> node = mergeNodes(key1, key1.hashCode(), val1, key,
-									keyHash, val, shift + BIT_PARTITION_SIZE);
-
-					if (mask < npos1) {
-						result = Result.modified(valNodeOf(mutator, mask, node, npos1, node1, npos2,
-										node2));
-					} else if (mask < npos2) {
-						result = Result.modified(valNodeOf(mutator, npos1, node1, mask, node, npos2,
-										node2));
-					} else {
-						result = Result.modified(valNodeOf(mutator, npos1, node1, npos2, node2, mask,
-										node));
-					}
-				}
-			} else if (mask == npos1) {
-				final Result<K, V, ? extends CompactMapNode<K, V>> nestedResult = node1.updated(
-								mutator, key, keyHash, val, shift + BIT_PARTITION_SIZE, cmp);
-
-				if (nestedResult.isModified()) {
-					final CompactMapNode<K, V> thisNew = valNodeOf(mutator, pos1, key1, val1, mask,
-									nestedResult.getNode(), npos2, node2);
-
-					if (nestedResult.hasReplacedValue()) {
-						result = Result.updated(thisNew, nestedResult.getReplacedValue());
-					} else {
-						result = Result.modified(thisNew);
-					}
-				} else {
-					result = Result.unchanged(this);
-				}
-			} else if (mask == npos2) {
-				final Result<K, V, ? extends CompactMapNode<K, V>> nestedResult = node2.updated(
-								mutator, key, keyHash, val, shift + BIT_PARTITION_SIZE, cmp);
-
-				if (nestedResult.isModified()) {
-					final CompactMapNode<K, V> thisNew = valNodeOf(mutator, pos1, key1, val1, npos1,
-									node1, mask, nestedResult.getNode());
-
-					if (nestedResult.hasReplacedValue()) {
-						result = Result.updated(thisNew, nestedResult.getReplacedValue());
-					} else {
-						result = Result.modified(thisNew);
-					}
-				} else {
-					result = Result.unchanged(this);
-				}
-			} else {
-				// no value
-				result = Result.modified(inlineValue(mutator, mask, key, val));
-			}
-
-			return result;
-		}
-
-		@Override
-		Result<K, V, ? extends CompactMapNode<K, V>> removed(AtomicReference<Thread> mutator, K key,
-						int keyHash, int shift) {
-			final byte mask = (byte) ((keyHash >>> shift) & BIT_PARTITION_MASK);
-			final Result<K, V, ? extends CompactMapNode<K, V>> result;
-
-			if (mask == pos1) {
-				if (key.equals(key1)) {
-					// remove key1, val1
-					result = Result.modified(valNodeOf(mutator, npos1, node1, npos2, node2));
-				} else {
-					result = Result.unchanged(this);
-				}
-			} else if (mask == npos1) {
-				final Result<K, V, ? extends CompactMapNode<K, V>> nestedResult = node1.removed(
-								mutator, key, keyHash, shift + BIT_PARTITION_SIZE);
-
-				if (nestedResult.isModified()) {
-					final CompactMapNode<K, V> updatedNode = nestedResult.getNode();
-
-					switch (updatedNode.sizePredicate()) {
-					case SIZE_ONE:
-						// inline sub-node value
-						result = Result.modified(removeNode1AndInlineValue(mutator, mask,
-										updatedNode.headKey(), updatedNode.headVal()));
-						break;
-
-					case SIZE_MORE_THAN_ONE:
-						// update node1
-						result = Result.modified(valNodeOf(mutator, pos1, key1, val1, mask,
-										updatedNode, npos2, node2));
-						break;
-
-					default:
-						throw new IllegalStateException("Size predicate violates node invariant.");
-					}
-				} else {
-					result = Result.unchanged(this);
-				}
-			} else if (mask == npos2) {
-				final Result<K, V, ? extends CompactMapNode<K, V>> nestedResult = node2.removed(
-								mutator, key, keyHash, shift + BIT_PARTITION_SIZE);
-
-				if (nestedResult.isModified()) {
-					final CompactMapNode<K, V> updatedNode = nestedResult.getNode();
-
-					switch (updatedNode.sizePredicate()) {
-					case SIZE_ONE:
-						// inline sub-node value
-						result = Result.modified(removeNode2AndInlineValue(mutator, mask,
-										updatedNode.headKey(), updatedNode.headVal()));
-						break;
-
-					case SIZE_MORE_THAN_ONE:
-						// update node2
-						result = Result.modified(valNodeOf(mutator, pos1, key1, val1, npos1, node1,
-										mask, updatedNode));
-						break;
-
-					default:
-						throw new IllegalStateException("Size predicate violates node invariant.");
-					}
-				} else {
-					result = Result.unchanged(this);
-				}
-			} else {
-				result = Result.unchanged(this);
-			}
-
-			return result;
-		}
-
-		@Override
-		Result<K, V, ? extends CompactMapNode<K, V>> removed(AtomicReference<Thread> mutator, K key,
-						int keyHash, int shift, Comparator<Object> cmp) {
-			final byte mask = (byte) ((keyHash >>> shift) & BIT_PARTITION_MASK);
-			final Result<K, V, ? extends CompactMapNode<K, V>> result;
-
-			if (mask == pos1) {
-				if (cmp.compare(key, key1) == 0) {
-					// remove key1, val1
-					result = Result.modified(valNodeOf(mutator, npos1, node1, npos2, node2));
-				} else {
-					result = Result.unchanged(this);
-				}
-			} else if (mask == npos1) {
-				final Result<K, V, ? extends CompactMapNode<K, V>> nestedResult = node1.removed(
-								mutator, key, keyHash, shift + BIT_PARTITION_SIZE, cmp);
-
-				if (nestedResult.isModified()) {
-					final CompactMapNode<K, V> updatedNode = nestedResult.getNode();
-
-					switch (updatedNode.sizePredicate()) {
-					case SIZE_ONE:
-						// inline sub-node value
-						result = Result.modified(removeNode1AndInlineValue(mutator, mask,
-										updatedNode.headKey(), updatedNode.headVal()));
-						break;
-
-					case SIZE_MORE_THAN_ONE:
-						// update node1
-						result = Result.modified(valNodeOf(mutator, pos1, key1, val1, mask,
-										updatedNode, npos2, node2));
-						break;
-
-					default:
-						throw new IllegalStateException("Size predicate violates node invariant.");
-					}
-				} else {
-					result = Result.unchanged(this);
-				}
-			} else if (mask == npos2) {
-				final Result<K, V, ? extends CompactMapNode<K, V>> nestedResult = node2.removed(
-								mutator, key, keyHash, shift + BIT_PARTITION_SIZE, cmp);
-
-				if (nestedResult.isModified()) {
-					final CompactMapNode<K, V> updatedNode = nestedResult.getNode();
-
-					switch (updatedNode.sizePredicate()) {
-					case SIZE_ONE:
-						// inline sub-node value
-						result = Result.modified(removeNode2AndInlineValue(mutator, mask,
-										updatedNode.headKey(), updatedNode.headVal()));
-						break;
-
-					case SIZE_MORE_THAN_ONE:
-						// update node2
-						result = Result.modified(valNodeOf(mutator, pos1, key1, val1, npos1, node1,
-										mask, updatedNode));
-						break;
-
-					default:
-						throw new IllegalStateException("Size predicate violates node invariant.");
-					}
-				} else {
-					result = Result.unchanged(this);
-				}
-			} else {
-				result = Result.unchanged(this);
-			}
-
-			return result;
-		}
-
-		private CompactMapNode<K, V> inlineValue(AtomicReference<Thread> mutator, byte mask, K key,
-						V val) {
-			if (mask < pos1) {
-				return valNodeOf(mutator, mask, key, val, pos1, key1, val1, npos1, node1, npos2, node2);
-			} else {
-				return valNodeOf(mutator, pos1, key1, val1, mask, key, val, npos1, node1, npos2, node2);
-			}
-		}
-
-		private CompactMapNode<K, V> removeNode1AndInlineValue(AtomicReference<Thread> mutator,
-						byte mask, K key, V val) {
-			if (mask < pos1) {
-				return valNodeOf(mutator, mask, key, val, pos1, key1, val1, npos2, node2);
-			} else {
-				return valNodeOf(mutator, pos1, key1, val1, mask, key, val, npos2, node2);
-			}
-		}
-
-		private CompactMapNode<K, V> removeNode2AndInlineValue(AtomicReference<Thread> mutator,
-						byte mask, K key, V val) {
-			if (mask < pos1) {
-				return valNodeOf(mutator, mask, key, val, pos1, key1, val1, npos1, node1);
-			} else {
-				return valNodeOf(mutator, pos1, key1, val1, mask, key, val, npos1, node1);
-			}
-		}
-
-		@Override
-		boolean containsKey(Object key, int keyHash, int shift) {
-			final byte mask = (byte) ((keyHash >>> shift) & BIT_PARTITION_MASK);
-
-			if (mask == pos1) {
-				return key.equals(key1);
-			} else if (mask == npos1) {
-				return node1.containsKey(key, keyHash, shift + BIT_PARTITION_SIZE);
-			} else if (mask == npos2) {
-				return node2.containsKey(key, keyHash, shift + BIT_PARTITION_SIZE);
-			} else {
-				return false;
-			}
-		}
-
-		@Override
-		boolean containsKey(Object key, int keyHash, int shift, Comparator<Object> cmp) {
-			final byte mask = (byte) ((keyHash >>> shift) & BIT_PARTITION_MASK);
-
-			if (mask == pos1) {
-				return cmp.compare(key, key1) == 0;
-			} else if (mask == npos1) {
-				return node1.containsKey(key, keyHash, shift + BIT_PARTITION_SIZE, cmp);
-			} else if (mask == npos2) {
-				return node2.containsKey(key, keyHash, shift + BIT_PARTITION_SIZE, cmp);
-			} else {
-				return false;
-			}
-		}
-
-		@Override
-		Optional<java.util.Map.Entry<K, V>> findByKey(Object key, int keyHash, int shift) {
-			final byte mask = (byte) ((keyHash >>> shift) & BIT_PARTITION_MASK);
-
-			if (mask == pos1 && key.equals(key1)) {
-				return Optional.of(entryOf(key1, val1));
-			} else if (mask == npos1) {
-				return node1.findByKey(key, keyHash, shift + BIT_PARTITION_SIZE);
-			} else if (mask == npos2) {
-				return node2.findByKey(key, keyHash, shift + BIT_PARTITION_SIZE);
-			} else {
-				return Optional.empty();
-			}
-		}
-
-		@Override
-		Optional<java.util.Map.Entry<K, V>> findByKey(Object key, int keyHash, int shift,
-						Comparator<Object> cmp) {
-			final byte mask = (byte) ((keyHash >>> shift) & BIT_PARTITION_MASK);
-
-			if (mask == pos1 && cmp.compare(key, key1) == 0) {
-				return Optional.of(entryOf(key1, val1));
-			} else if (mask == npos1) {
-				return node1.findByKey(key, keyHash, shift + BIT_PARTITION_SIZE, cmp);
-			} else if (mask == npos2) {
-				return node2.findByKey(key, keyHash, shift + BIT_PARTITION_SIZE, cmp);
-			} else {
-				return Optional.empty();
-			}
-		}
-
-		@SuppressWarnings("unchecked")
-		@Override
-		Iterator<CompactMapNode<K, V>> nodeIterator() {
-			return ArrayIterator.<CompactMapNode<K, V>> of(new CompactMapNode[] { node1, node2 });
-		}
-
-		@Override
-		boolean hasNodes() {
-			return true;
-		}
-
-		@Override
-		int nodeArity() {
-			return 2;
-		}
-
-		@Override
-		SupplierIterator<K, V> payloadIterator() {
-			return ArrayKeyValueSupplierIterator.of(new Object[] { key1, val1 });
-		}
-
-		@Override
-		boolean hasPayload() {
-			return true;
-		}
-
-		@Override
-		int payloadArity() {
-			return 1;
-		}
-
-		@Override
-		K headKey() {
-			return key1;
-		}
-
-		@Override
-		V headVal() {
-			return val1;
-		}
-
-		@Override
-		AbstractMapNode<K, V> getNode(int index) {
-			switch (index) {
-			case 0:
-				return node1;
-			case 1:
-				return node2;
-			default:
-				throw new IllegalStateException("Index out of range.");
-			}
-		}
-
-		@Override
-		K getKey(int index) {
-			switch (index) {
-			case 0:
-				return key1;
-			default:
-				throw new IllegalStateException("Index out of range.");
-			}
-		}
-
-		@Override
-		V getValue(int index) {
-			switch (index) {
-			case 0:
-				return val1;
-			default:
-				throw new IllegalStateException("Index out of range.");
-			}
-		}
-
-		@Override
-		Map.Entry<K, V> getKeyValueEntry(int index) {
-			switch (index) {
-			case 0:
-				return entryOf(key1, val1);
-			default:
-				throw new IllegalStateException("Index out of range.");
-			}
-		}
-
-		@Override
-		byte sizePredicate() {
-			return SIZE_MORE_THAN_ONE;
-		}
-
-		@Override
-		public int hashCode() {
-			final int prime = 31;
-			int result = 1;
-
-			result = prime * result + pos1;
-			result = prime * result + key1.hashCode();
-			result = prime * result + val1.hashCode();
-
-			result = prime * result + npos1;
-			result = prime * result + node1.hashCode();
-
-			result = prime * result + npos2;
-			result = prime * result + node2.hashCode();
-
-			return result;
-		}
-
-		@Override
-		public boolean equals(Object other) {
-			if (null == other) {
-				return false;
-			}
-			if (this == other) {
-				return true;
-			}
-			if (getClass() != other.getClass()) {
-				return false;
-			}
-			Map1To2Node<?, ?> that = (Map1To2Node<?, ?>) other;
-
-			if (pos1 != that.pos1) {
-				return false;
-			}
-			if (!key1.equals(that.key1)) {
-				return false;
-			}
-			if (!val1.equals(that.val1)) {
-				return false;
-			}
-			if (npos1 != that.npos1) {
-				return false;
-			}
-			if (!node1.equals(that.node1)) {
-				return false;
-			}
-			if (npos2 != that.npos2) {
-				return false;
-			}
-			if (!node2.equals(that.node2)) {
-				return false;
-			}
-
-			return true;
-		}
-
-		@Override
-		public String toString() {
-			return String.format("[@%d: %s=%s, @%d: %s, @%d: %s]", pos1, key1, val1, npos1, node1,
-							npos2, node2);
-		}
-
-	}
-
-	private static final class Map1To3Node<K, V> extends CompactMapNode<K, V> {
-
-		private final byte pos1;
-		private final K key1;
-		private final V val1;
-
-		private final byte npos1;
-		private final CompactMapNode<K, V> node1;
-
-		private final byte npos2;
-		private final CompactMapNode<K, V> node2;
-
-		private final byte npos3;
-		private final CompactMapNode<K, V> node3;
-
-		Map1To3Node(final AtomicReference<Thread> mutator, final byte pos1, final K key1, final V val1,
-						final byte npos1, final CompactMapNode<K, V> node1, final byte npos2,
-						final CompactMapNode<K, V> node2, final byte npos3,
-						final CompactMapNode<K, V> node3) {
-
-			this.pos1 = pos1;
-			this.key1 = key1;
-			this.val1 = val1;
-
-			this.npos1 = npos1;
-			this.node1 = node1;
-
-			this.npos2 = npos2;
-			this.node2 = node2;
-
-			this.npos3 = npos3;
-			this.node3 = node3;
-
-			assert nodeInvariant();
-			assert USE_SPECIALIAZIONS;
-		}
-
-		@Override
-		Result<K, V, ? extends CompactMapNode<K, V>> updated(AtomicReference<Thread> mutator, K key,
-						int keyHash, V val, int shift) {
-			final byte mask = (byte) ((keyHash >>> shift) & BIT_PARTITION_MASK);
-			final Result<K, V, ? extends CompactMapNode<K, V>> result;
-
-			if (mask == pos1) {
-				if (key.equals(key1)) {
-					if (val.equals(val1)) {
-						result = Result.unchanged(this);
-					} else {
-						// update key1, val1
-						result = Result.updated(
-										valNodeOf(mutator, pos1, key1, val, npos1, node1, npos2, node2,
-														npos3, node3), val1);
-					}
-				} else {
-					// merge into node
-					final CompactMapNode<K, V> node = mergeNodes(key1, key1.hashCode(), val1, key,
-									keyHash, val, shift + BIT_PARTITION_SIZE);
-
-					if (mask < npos1) {
-						result = Result.modified(valNodeOf(mutator, mask, node, npos1, node1, npos2,
-										node2, npos3, node3));
-					} else if (mask < npos2) {
-						result = Result.modified(valNodeOf(mutator, npos1, node1, mask, node, npos2,
-										node2, npos3, node3));
-					} else if (mask < npos3) {
-						result = Result.modified(valNodeOf(mutator, npos1, node1, npos2, node2, mask,
-										node, npos3, node3));
-					} else {
-						result = Result.modified(valNodeOf(mutator, npos1, node1, npos2, node2, npos3,
-										node3, mask, node));
-					}
-				}
-			} else if (mask == npos1) {
-				final Result<K, V, ? extends CompactMapNode<K, V>> nestedResult = node1.updated(
-								mutator, key, keyHash, val, shift + BIT_PARTITION_SIZE);
-
-				if (nestedResult.isModified()) {
-					final CompactMapNode<K, V> thisNew = valNodeOf(mutator, pos1, key1, val1, mask,
-									nestedResult.getNode(), npos2, node2, npos3, node3);
-
-					if (nestedResult.hasReplacedValue()) {
-						result = Result.updated(thisNew, nestedResult.getReplacedValue());
-					} else {
-						result = Result.modified(thisNew);
-					}
-				} else {
-					result = Result.unchanged(this);
-				}
-			} else if (mask == npos2) {
-				final Result<K, V, ? extends CompactMapNode<K, V>> nestedResult = node2.updated(
-								mutator, key, keyHash, val, shift + BIT_PARTITION_SIZE);
-
-				if (nestedResult.isModified()) {
-					final CompactMapNode<K, V> thisNew = valNodeOf(mutator, pos1, key1, val1, npos1,
-									node1, mask, nestedResult.getNode(), npos3, node3);
-
-					if (nestedResult.hasReplacedValue()) {
-						result = Result.updated(thisNew, nestedResult.getReplacedValue());
-					} else {
-						result = Result.modified(thisNew);
-					}
-				} else {
-					result = Result.unchanged(this);
-				}
-			} else if (mask == npos3) {
-				final Result<K, V, ? extends CompactMapNode<K, V>> nestedResult = node3.updated(
-								mutator, key, keyHash, val, shift + BIT_PARTITION_SIZE);
-
-				if (nestedResult.isModified()) {
-					final CompactMapNode<K, V> thisNew = valNodeOf(mutator, pos1, key1, val1, npos1,
-									node1, npos2, node2, mask, nestedResult.getNode());
-
-					if (nestedResult.hasReplacedValue()) {
-						result = Result.updated(thisNew, nestedResult.getReplacedValue());
-					} else {
-						result = Result.modified(thisNew);
-					}
-				} else {
-					result = Result.unchanged(this);
-				}
-			} else {
-				// no value
-				result = Result.modified(inlineValue(mutator, mask, key, val));
-			}
-
-			return result;
-		}
-
-		@Override
-		Result<K, V, ? extends CompactMapNode<K, V>> updated(AtomicReference<Thread> mutator, K key,
-						int keyHash, V val, int shift, Comparator<Object> cmp) {
-			final byte mask = (byte) ((keyHash >>> shift) & BIT_PARTITION_MASK);
-			final Result<K, V, ? extends CompactMapNode<K, V>> result;
-
-			if (mask == pos1) {
-				if (cmp.compare(key, key1) == 0) {
-					if (cmp.compare(val, val1) == 0) {
-						result = Result.unchanged(this);
-					} else {
-						// update key1, val1
-						result = Result.updated(
-										valNodeOf(mutator, pos1, key1, val, npos1, node1, npos2, node2,
-														npos3, node3), val1);
-					}
-				} else {
-					// merge into node
-					final CompactMapNode<K, V> node = mergeNodes(key1, key1.hashCode(), val1, key,
-									keyHash, val, shift + BIT_PARTITION_SIZE);
-
-					if (mask < npos1) {
-						result = Result.modified(valNodeOf(mutator, mask, node, npos1, node1, npos2,
-										node2, npos3, node3));
-					} else if (mask < npos2) {
-						result = Result.modified(valNodeOf(mutator, npos1, node1, mask, node, npos2,
-										node2, npos3, node3));
-					} else if (mask < npos3) {
-						result = Result.modified(valNodeOf(mutator, npos1, node1, npos2, node2, mask,
-										node, npos3, node3));
-					} else {
-						result = Result.modified(valNodeOf(mutator, npos1, node1, npos2, node2, npos3,
-										node3, mask, node));
-					}
-				}
-			} else if (mask == npos1) {
-				final Result<K, V, ? extends CompactMapNode<K, V>> nestedResult = node1.updated(
-								mutator, key, keyHash, val, shift + BIT_PARTITION_SIZE, cmp);
-
-				if (nestedResult.isModified()) {
-					final CompactMapNode<K, V> thisNew = valNodeOf(mutator, pos1, key1, val1, mask,
-									nestedResult.getNode(), npos2, node2, npos3, node3);
-
-					if (nestedResult.hasReplacedValue()) {
-						result = Result.updated(thisNew, nestedResult.getReplacedValue());
-					} else {
-						result = Result.modified(thisNew);
-					}
-				} else {
-					result = Result.unchanged(this);
-				}
-			} else if (mask == npos2) {
-				final Result<K, V, ? extends CompactMapNode<K, V>> nestedResult = node2.updated(
-								mutator, key, keyHash, val, shift + BIT_PARTITION_SIZE, cmp);
-
-				if (nestedResult.isModified()) {
-					final CompactMapNode<K, V> thisNew = valNodeOf(mutator, pos1, key1, val1, npos1,
-									node1, mask, nestedResult.getNode(), npos3, node3);
-
-					if (nestedResult.hasReplacedValue()) {
-						result = Result.updated(thisNew, nestedResult.getReplacedValue());
-					} else {
-						result = Result.modified(thisNew);
-					}
-				} else {
-					result = Result.unchanged(this);
-				}
-			} else if (mask == npos3) {
-				final Result<K, V, ? extends CompactMapNode<K, V>> nestedResult = node3.updated(
-								mutator, key, keyHash, val, shift + BIT_PARTITION_SIZE, cmp);
-
-				if (nestedResult.isModified()) {
-					final CompactMapNode<K, V> thisNew = valNodeOf(mutator, pos1, key1, val1, npos1,
-									node1, npos2, node2, mask, nestedResult.getNode());
-
-					if (nestedResult.hasReplacedValue()) {
-						result = Result.updated(thisNew, nestedResult.getReplacedValue());
-					} else {
-						result = Result.modified(thisNew);
-					}
-				} else {
-					result = Result.unchanged(this);
-				}
-			} else {
-				// no value
-				result = Result.modified(inlineValue(mutator, mask, key, val));
-			}
-
-			return result;
-		}
-
-		@Override
-		Result<K, V, ? extends CompactMapNode<K, V>> removed(AtomicReference<Thread> mutator, K key,
-						int keyHash, int shift) {
-			final byte mask = (byte) ((keyHash >>> shift) & BIT_PARTITION_MASK);
-			final Result<K, V, ? extends CompactMapNode<K, V>> result;
-
-			if (mask == pos1) {
-				if (key.equals(key1)) {
-					// remove key1, val1
-					result = Result.modified(valNodeOf(mutator, npos1, node1, npos2, node2, npos3,
-									node3));
-				} else {
-					result = Result.unchanged(this);
-				}
-			} else if (mask == npos1) {
-				final Result<K, V, ? extends CompactMapNode<K, V>> nestedResult = node1.removed(
-								mutator, key, keyHash, shift + BIT_PARTITION_SIZE);
-
-				if (nestedResult.isModified()) {
-					final CompactMapNode<K, V> updatedNode = nestedResult.getNode();
-
-					switch (updatedNode.sizePredicate()) {
-					case SIZE_ONE:
-						// inline sub-node value
-						result = Result.modified(removeNode1AndInlineValue(mutator, mask,
-										updatedNode.headKey(), updatedNode.headVal()));
-						break;
-
-					case SIZE_MORE_THAN_ONE:
-						// update node1
-						result = Result.modified(valNodeOf(mutator, pos1, key1, val1, mask,
-										updatedNode, npos2, node2, npos3, node3));
-						break;
-
-					default:
-						throw new IllegalStateException("Size predicate violates node invariant.");
-					}
-				} else {
-					result = Result.unchanged(this);
-				}
-			} else if (mask == npos2) {
-				final Result<K, V, ? extends CompactMapNode<K, V>> nestedResult = node2.removed(
-								mutator, key, keyHash, shift + BIT_PARTITION_SIZE);
-
-				if (nestedResult.isModified()) {
-					final CompactMapNode<K, V> updatedNode = nestedResult.getNode();
-
-					switch (updatedNode.sizePredicate()) {
-					case SIZE_ONE:
-						// inline sub-node value
-						result = Result.modified(removeNode2AndInlineValue(mutator, mask,
-										updatedNode.headKey(), updatedNode.headVal()));
-						break;
-
-					case SIZE_MORE_THAN_ONE:
-						// update node2
-						result = Result.modified(valNodeOf(mutator, pos1, key1, val1, npos1, node1,
-										mask, updatedNode, npos3, node3));
-						break;
-
-					default:
-						throw new IllegalStateException("Size predicate violates node invariant.");
-					}
-				} else {
-					result = Result.unchanged(this);
-				}
-			} else if (mask == npos3) {
-				final Result<K, V, ? extends CompactMapNode<K, V>> nestedResult = node3.removed(
-								mutator, key, keyHash, shift + BIT_PARTITION_SIZE);
-
-				if (nestedResult.isModified()) {
-					final CompactMapNode<K, V> updatedNode = nestedResult.getNode();
-
-					switch (updatedNode.sizePredicate()) {
-					case SIZE_ONE:
-						// inline sub-node value
-						result = Result.modified(removeNode3AndInlineValue(mutator, mask,
-										updatedNode.headKey(), updatedNode.headVal()));
-						break;
-
-					case SIZE_MORE_THAN_ONE:
-						// update node3
-						result = Result.modified(valNodeOf(mutator, pos1, key1, val1, npos1, node1,
-										npos2, node2, mask, updatedNode));
-						break;
-
-					default:
-						throw new IllegalStateException("Size predicate violates node invariant.");
-					}
-				} else {
-					result = Result.unchanged(this);
-				}
-			} else {
-				result = Result.unchanged(this);
-			}
-
-			return result;
-		}
-
-		@Override
-		Result<K, V, ? extends CompactMapNode<K, V>> removed(AtomicReference<Thread> mutator, K key,
-						int keyHash, int shift, Comparator<Object> cmp) {
-			final byte mask = (byte) ((keyHash >>> shift) & BIT_PARTITION_MASK);
-			final Result<K, V, ? extends CompactMapNode<K, V>> result;
-
-			if (mask == pos1) {
-				if (cmp.compare(key, key1) == 0) {
-					// remove key1, val1
-					result = Result.modified(valNodeOf(mutator, npos1, node1, npos2, node2, npos3,
-									node3));
-				} else {
-					result = Result.unchanged(this);
-				}
-			} else if (mask == npos1) {
-				final Result<K, V, ? extends CompactMapNode<K, V>> nestedResult = node1.removed(
-								mutator, key, keyHash, shift + BIT_PARTITION_SIZE, cmp);
-
-				if (nestedResult.isModified()) {
-					final CompactMapNode<K, V> updatedNode = nestedResult.getNode();
-
-					switch (updatedNode.sizePredicate()) {
-					case SIZE_ONE:
-						// inline sub-node value
-						result = Result.modified(removeNode1AndInlineValue(mutator, mask,
-										updatedNode.headKey(), updatedNode.headVal()));
-						break;
-
-					case SIZE_MORE_THAN_ONE:
-						// update node1
-						result = Result.modified(valNodeOf(mutator, pos1, key1, val1, mask,
-										updatedNode, npos2, node2, npos3, node3));
-						break;
-
-					default:
-						throw new IllegalStateException("Size predicate violates node invariant.");
-					}
-				} else {
-					result = Result.unchanged(this);
-				}
-			} else if (mask == npos2) {
-				final Result<K, V, ? extends CompactMapNode<K, V>> nestedResult = node2.removed(
-								mutator, key, keyHash, shift + BIT_PARTITION_SIZE, cmp);
-
-				if (nestedResult.isModified()) {
-					final CompactMapNode<K, V> updatedNode = nestedResult.getNode();
-
-					switch (updatedNode.sizePredicate()) {
-					case SIZE_ONE:
-						// inline sub-node value
-						result = Result.modified(removeNode2AndInlineValue(mutator, mask,
-										updatedNode.headKey(), updatedNode.headVal()));
-						break;
-
-					case SIZE_MORE_THAN_ONE:
-						// update node2
-						result = Result.modified(valNodeOf(mutator, pos1, key1, val1, npos1, node1,
-										mask, updatedNode, npos3, node3));
-						break;
-
-					default:
-						throw new IllegalStateException("Size predicate violates node invariant.");
-					}
-				} else {
-					result = Result.unchanged(this);
-				}
-			} else if (mask == npos3) {
-				final Result<K, V, ? extends CompactMapNode<K, V>> nestedResult = node3.removed(
-								mutator, key, keyHash, shift + BIT_PARTITION_SIZE, cmp);
-
-				if (nestedResult.isModified()) {
-					final CompactMapNode<K, V> updatedNode = nestedResult.getNode();
-
-					switch (updatedNode.sizePredicate()) {
-					case SIZE_ONE:
-						// inline sub-node value
-						result = Result.modified(removeNode3AndInlineValue(mutator, mask,
-										updatedNode.headKey(), updatedNode.headVal()));
-						break;
-
-					case SIZE_MORE_THAN_ONE:
-						// update node3
-						result = Result.modified(valNodeOf(mutator, pos1, key1, val1, npos1, node1,
-										npos2, node2, mask, updatedNode));
-						break;
-
-					default:
-						throw new IllegalStateException("Size predicate violates node invariant.");
-					}
-				} else {
-					result = Result.unchanged(this);
-				}
-			} else {
-				result = Result.unchanged(this);
-			}
-
-			return result;
-		}
-
-		private CompactMapNode<K, V> inlineValue(AtomicReference<Thread> mutator, byte mask, K key,
-						V val) {
-			if (mask < pos1) {
-				return valNodeOf(mutator, mask, key, val, pos1, key1, val1, npos1, node1, npos2, node2,
-								npos3, node3);
-			} else {
-				return valNodeOf(mutator, pos1, key1, val1, mask, key, val, npos1, node1, npos2, node2,
-								npos3, node3);
-			}
-		}
-
-		private CompactMapNode<K, V> removeNode1AndInlineValue(AtomicReference<Thread> mutator,
-						byte mask, K key, V val) {
-			if (mask < pos1) {
-				return valNodeOf(mutator, mask, key, val, pos1, key1, val1, npos2, node2, npos3, node3);
-			} else {
-				return valNodeOf(mutator, pos1, key1, val1, mask, key, val, npos2, node2, npos3, node3);
-			}
-		}
-
-		private CompactMapNode<K, V> removeNode2AndInlineValue(AtomicReference<Thread> mutator,
-						byte mask, K key, V val) {
-			if (mask < pos1) {
-				return valNodeOf(mutator, mask, key, val, pos1, key1, val1, npos1, node1, npos3, node3);
-			} else {
-				return valNodeOf(mutator, pos1, key1, val1, mask, key, val, npos1, node1, npos3, node3);
-			}
-		}
-
-		private CompactMapNode<K, V> removeNode3AndInlineValue(AtomicReference<Thread> mutator,
-						byte mask, K key, V val) {
-			if (mask < pos1) {
-				return valNodeOf(mutator, mask, key, val, pos1, key1, val1, npos1, node1, npos2, node2);
-			} else {
-				return valNodeOf(mutator, pos1, key1, val1, mask, key, val, npos1, node1, npos2, node2);
-			}
-		}
-
-		@Override
-		boolean containsKey(Object key, int keyHash, int shift) {
-			final byte mask = (byte) ((keyHash >>> shift) & BIT_PARTITION_MASK);
-
-			if (mask == pos1) {
-				return key.equals(key1);
-			} else if (mask == npos1) {
-				return node1.containsKey(key, keyHash, shift + BIT_PARTITION_SIZE);
-			} else if (mask == npos2) {
-				return node2.containsKey(key, keyHash, shift + BIT_PARTITION_SIZE);
-			} else if (mask == npos3) {
-				return node3.containsKey(key, keyHash, shift + BIT_PARTITION_SIZE);
-			} else {
-				return false;
-			}
-		}
-
-		@Override
-		boolean containsKey(Object key, int keyHash, int shift, Comparator<Object> cmp) {
-			final byte mask = (byte) ((keyHash >>> shift) & BIT_PARTITION_MASK);
-
-			if (mask == pos1) {
-				return cmp.compare(key, key1) == 0;
-			} else if (mask == npos1) {
-				return node1.containsKey(key, keyHash, shift + BIT_PARTITION_SIZE, cmp);
-			} else if (mask == npos2) {
-				return node2.containsKey(key, keyHash, shift + BIT_PARTITION_SIZE, cmp);
-			} else if (mask == npos3) {
-				return node3.containsKey(key, keyHash, shift + BIT_PARTITION_SIZE, cmp);
-			} else {
-				return false;
-			}
-		}
-
-		@Override
-		Optional<java.util.Map.Entry<K, V>> findByKey(Object key, int keyHash, int shift) {
-			final byte mask = (byte) ((keyHash >>> shift) & BIT_PARTITION_MASK);
-
-			if (mask == pos1 && key.equals(key1)) {
-				return Optional.of(entryOf(key1, val1));
-			} else if (mask == npos1) {
-				return node1.findByKey(key, keyHash, shift + BIT_PARTITION_SIZE);
-			} else if (mask == npos2) {
-				return node2.findByKey(key, keyHash, shift + BIT_PARTITION_SIZE);
-			} else if (mask == npos3) {
-				return node3.findByKey(key, keyHash, shift + BIT_PARTITION_SIZE);
-			} else {
-				return Optional.empty();
-			}
-		}
-
-		@Override
-		Optional<java.util.Map.Entry<K, V>> findByKey(Object key, int keyHash, int shift,
-						Comparator<Object> cmp) {
-			final byte mask = (byte) ((keyHash >>> shift) & BIT_PARTITION_MASK);
-
-			if (mask == pos1 && cmp.compare(key, key1) == 0) {
-				return Optional.of(entryOf(key1, val1));
-			} else if (mask == npos1) {
-				return node1.findByKey(key, keyHash, shift + BIT_PARTITION_SIZE, cmp);
-			} else if (mask == npos2) {
-				return node2.findByKey(key, keyHash, shift + BIT_PARTITION_SIZE, cmp);
-			} else if (mask == npos3) {
-				return node3.findByKey(key, keyHash, shift + BIT_PARTITION_SIZE, cmp);
-			} else {
-				return Optional.empty();
-			}
-		}
-
-		@SuppressWarnings("unchecked")
-		@Override
-		Iterator<CompactMapNode<K, V>> nodeIterator() {
-			return ArrayIterator
-							.<CompactMapNode<K, V>> of(new CompactMapNode[] { node1, node2, node3 });
-		}
-
-		@Override
-		boolean hasNodes() {
-			return true;
-		}
-
-		@Override
-		int nodeArity() {
-			return 3;
-		}
-
-		@Override
-		SupplierIterator<K, V> payloadIterator() {
-			return ArrayKeyValueSupplierIterator.of(new Object[] { key1, val1 });
-		}
-
-		@Override
-		boolean hasPayload() {
-			return true;
-		}
-
-		@Override
-		int payloadArity() {
-			return 1;
-		}
-
-		@Override
-		K headKey() {
-			return key1;
-		}
-
-		@Override
-		V headVal() {
-			return val1;
-		}
-
-		@Override
-		AbstractMapNode<K, V> getNode(int index) {
-			switch (index) {
-			case 0:
-				return node1;
-			case 1:
-				return node2;
-			case 2:
-				return node3;
-			default:
-				throw new IllegalStateException("Index out of range.");
-			}
-		}
-
-		@Override
-		K getKey(int index) {
-			switch (index) {
-			case 0:
-				return key1;
-			default:
-				throw new IllegalStateException("Index out of range.");
-			}
-		}
-
-		@Override
-		V getValue(int index) {
-			switch (index) {
-			case 0:
-				return val1;
-			default:
-				throw new IllegalStateException("Index out of range.");
-			}
-		}
-
-		@Override
-		Map.Entry<K, V> getKeyValueEntry(int index) {
-			switch (index) {
-			case 0:
-				return entryOf(key1, val1);
-			default:
-				throw new IllegalStateException("Index out of range.");
-			}
-		}
-
-		@Override
-		byte sizePredicate() {
-			return SIZE_MORE_THAN_ONE;
-		}
-
-		@Override
-		public int hashCode() {
-			final int prime = 31;
-			int result = 1;
-
-			result = prime * result + pos1;
-			result = prime * result + key1.hashCode();
-			result = prime * result + val1.hashCode();
-
-			result = prime * result + npos1;
-			result = prime * result + node1.hashCode();
-
-			result = prime * result + npos2;
-			result = prime * result + node2.hashCode();
-
-			result = prime * result + npos3;
-			result = prime * result + node3.hashCode();
-
-			return result;
-		}
-
-		@Override
-		public boolean equals(Object other) {
-			if (null == other) {
-				return false;
-			}
-			if (this == other) {
-				return true;
-			}
-			if (getClass() != other.getClass()) {
-				return false;
-			}
-			Map1To3Node<?, ?> that = (Map1To3Node<?, ?>) other;
-
-			if (pos1 != that.pos1) {
-				return false;
-			}
-			if (!key1.equals(that.key1)) {
-				return false;
-			}
-			if (!val1.equals(that.val1)) {
-				return false;
-			}
-			if (npos1 != that.npos1) {
-				return false;
-			}
-			if (!node1.equals(that.node1)) {
-				return false;
-			}
-			if (npos2 != that.npos2) {
-				return false;
-			}
-			if (!node2.equals(that.node2)) {
-				return false;
-			}
-			if (npos3 != that.npos3) {
-				return false;
-			}
-			if (!node3.equals(that.node3)) {
-				return false;
-			}
-
-			return true;
-		}
-
-		@Override
-		public String toString() {
-			return String.format("[@%d: %s=%s, @%d: %s, @%d: %s, @%d: %s]", pos1, key1, val1, npos1,
-							node1, npos2, node2, npos3, node3);
-		}
-
-	}
-
-	private static final class Map2To0Node<K, V> extends CompactMapNode<K, V> {
-
-		private final byte pos1;
-		private final K key1;
-		private final V val1;
-
-		private final byte pos2;
-		private final K key2;
-		private final V val2;
-
-		Map2To0Node(final AtomicReference<Thread> mutator, final byte pos1, final K key1, final V val1,
-						final byte pos2, final K key2, final V val2) {
-
-			this.pos1 = pos1;
-			this.key1 = key1;
-			this.val1 = val1;
-
-			this.pos2 = pos2;
-			this.key2 = key2;
-			this.val2 = val2;
-
-			assert nodeInvariant();
-			assert USE_SPECIALIAZIONS;
-		}
-
-		@Override
-		Result<K, V, ? extends CompactMapNode<K, V>> updated(AtomicReference<Thread> mutator, K key,
-						int keyHash, V val, int shift) {
-			final byte mask = (byte) ((keyHash >>> shift) & BIT_PARTITION_MASK);
-			final Result<K, V, ? extends CompactMapNode<K, V>> result;
-
-			if (mask == pos1) {
-				if (key.equals(key1)) {
-					if (val.equals(val1)) {
-						result = Result.unchanged(this);
-					} else {
-						// update key1, val1
-						result = Result.updated(valNodeOf(mutator, pos1, key1, val, pos2, key2, val2),
-										val1);
-					}
-				} else {
-					// merge into node
-					final CompactMapNode<K, V> node = mergeNodes(key1, key1.hashCode(), val1, key,
-									keyHash, val, shift + BIT_PARTITION_SIZE);
-
-					result = Result.modified(valNodeOf(mutator, pos2, key2, val2, mask, node));
-				}
-			} else if (mask == pos2) {
-				if (key.equals(key2)) {
-					if (val.equals(val2)) {
-						result = Result.unchanged(this);
-					} else {
-						// update key2, val2
-						result = Result.updated(valNodeOf(mutator, pos1, key1, val1, pos2, key2, val),
-										val2);
-					}
-				} else {
-					// merge into node
-					final CompactMapNode<K, V> node = mergeNodes(key2, key2.hashCode(), val2, key,
-									keyHash, val, shift + BIT_PARTITION_SIZE);
-
-					result = Result.modified(valNodeOf(mutator, pos1, key1, val1, mask, node));
-				}
-			} else {
-				// no value
-				result = Result.modified(inlineValue(mutator, mask, key, val));
-			}
-
-			return result;
-		}
-
-		@Override
-		Result<K, V, ? extends CompactMapNode<K, V>> updated(AtomicReference<Thread> mutator, K key,
-						int keyHash, V val, int shift, Comparator<Object> cmp) {
-			final byte mask = (byte) ((keyHash >>> shift) & BIT_PARTITION_MASK);
-			final Result<K, V, ? extends CompactMapNode<K, V>> result;
-
-			if (mask == pos1) {
-				if (cmp.compare(key, key1) == 0) {
-					if (cmp.compare(val, val1) == 0) {
-						result = Result.unchanged(this);
-					} else {
-						// update key1, val1
-						result = Result.updated(valNodeOf(mutator, pos1, key1, val, pos2, key2, val2),
-										val1);
-					}
-				} else {
-					// merge into node
-					final CompactMapNode<K, V> node = mergeNodes(key1, key1.hashCode(), val1, key,
-									keyHash, val, shift + BIT_PARTITION_SIZE);
-
-					result = Result.modified(valNodeOf(mutator, pos2, key2, val2, mask, node));
-				}
-			} else if (mask == pos2) {
-				if (cmp.compare(key, key2) == 0) {
-					if (cmp.compare(val, val2) == 0) {
-						result = Result.unchanged(this);
-					} else {
-						// update key2, val2
-						result = Result.updated(valNodeOf(mutator, pos1, key1, val1, pos2, key2, val),
-										val2);
-					}
-				} else {
-					// merge into node
-					final CompactMapNode<K, V> node = mergeNodes(key2, key2.hashCode(), val2, key,
-									keyHash, val, shift + BIT_PARTITION_SIZE);
-
-					result = Result.modified(valNodeOf(mutator, pos1, key1, val1, mask, node));
-				}
-			} else {
-				// no value
-				result = Result.modified(inlineValue(mutator, mask, key, val));
-			}
-
-			return result;
-		}
-
-		@Override
-		Result<K, V, ? extends CompactMapNode<K, V>> removed(AtomicReference<Thread> mutator, K key,
-						int keyHash, int shift) {
-			final byte mask = (byte) ((keyHash >>> shift) & BIT_PARTITION_MASK);
-			final Result<K, V, ? extends CompactMapNode<K, V>> result;
-
-			if (mask == pos1) {
-				if (key.equals(key1)) {
-					/*
-					 * Create node with pair key2, val2. This node will a) either
-					 * become the new root returned, or b) unwrapped and inlined.
-					 */
-					final byte pos2AtShiftZero = (shift == 0) ? pos2
-									: (byte) (keyHash & BIT_PARTITION_MASK);
-					result = Result.modified(valNodeOf(mutator, pos2AtShiftZero, key2, val2));
-				} else {
-					result = Result.unchanged(this);
-				}
-			} else if (mask == pos2) {
-				if (key.equals(key2)) {
-					/*
-					 * Create node with pair key1, val1. This node will a) either
-					 * become the new root returned, or b) unwrapped and inlined.
-					 */
-					final byte pos1AtShiftZero = (shift == 0) ? pos1
-									: (byte) (keyHash & BIT_PARTITION_MASK);
-					result = Result.modified(valNodeOf(mutator, pos1AtShiftZero, key1, val1));
-				} else {
-					result = Result.unchanged(this);
-				}
-			} else {
-				result = Result.unchanged(this);
-			}
-
-			return result;
-		}
-
-		@Override
-		Result<K, V, ? extends CompactMapNode<K, V>> removed(AtomicReference<Thread> mutator, K key,
-						int keyHash, int shift, Comparator<Object> cmp) {
-			final byte mask = (byte) ((keyHash >>> shift) & BIT_PARTITION_MASK);
-			final Result<K, V, ? extends CompactMapNode<K, V>> result;
-
-			if (mask == pos1) {
-				if (cmp.compare(key, key1) == 0) {
-					/*
-					 * Create node with pair key2, val2. This node will a) either
-					 * become the new root returned, or b) unwrapped and inlined.
-					 */
-					final byte pos2AtShiftZero = (shift == 0) ? pos2
-									: (byte) (keyHash & BIT_PARTITION_MASK);
-					result = Result.modified(valNodeOf(mutator, pos2AtShiftZero, key2, val2));
-				} else {
-					result = Result.unchanged(this);
-				}
-			} else if (mask == pos2) {
-				if (cmp.compare(key, key2) == 0) {
-					/*
-					 * Create node with pair key1, val1. This node will a) either
-					 * become the new root returned, or b) unwrapped and inlined.
-					 */
-					final byte pos1AtShiftZero = (shift == 0) ? pos1
-									: (byte) (keyHash & BIT_PARTITION_MASK);
-					result = Result.modified(valNodeOf(mutator, pos1AtShiftZero, key1, val1));
-				} else {
-					result = Result.unchanged(this);
-				}
-			} else {
-				result = Result.unchanged(this);
-			}
-
-			return result;
-		}
-
-		private CompactMapNode<K, V> inlineValue(AtomicReference<Thread> mutator, byte mask, K key,
-						V val) {
-			if (mask < pos1) {
-				return valNodeOf(mutator, mask, key, val, pos1, key1, val1, pos2, key2, val2);
-			} else if (mask < pos2) {
-				return valNodeOf(mutator, pos1, key1, val1, mask, key, val, pos2, key2, val2);
-			} else {
-				return valNodeOf(mutator, pos1, key1, val1, pos2, key2, val2, mask, key, val);
-			}
-		}
-
-		@Override
-		boolean containsKey(Object key, int keyHash, int shift) {
-			final byte mask = (byte) ((keyHash >>> shift) & BIT_PARTITION_MASK);
-
-			if (mask == pos1) {
-				return key.equals(key1);
-			} else if (mask == pos2) {
-				return key.equals(key2);
-			} else {
-				return false;
-			}
-		}
-
-		@Override
-		boolean containsKey(Object key, int keyHash, int shift, Comparator<Object> cmp) {
-			final byte mask = (byte) ((keyHash >>> shift) & BIT_PARTITION_MASK);
-
-			if (mask == pos1) {
-				return cmp.compare(key, key1) == 0;
-			} else if (mask == pos2) {
-				return cmp.compare(key, key2) == 0;
-			} else {
-				return false;
-			}
-		}
-
-		@Override
-		Optional<java.util.Map.Entry<K, V>> findByKey(Object key, int keyHash, int shift) {
-			final byte mask = (byte) ((keyHash >>> shift) & BIT_PARTITION_MASK);
-
-			if (mask == pos1 && key.equals(key1)) {
-				return Optional.of(entryOf(key1, val1));
-			} else if (mask == pos2 && key.equals(key2)) {
-				return Optional.of(entryOf(key2, val2));
-			} else {
-				return Optional.empty();
-			}
-		}
-
-		@Override
-		Optional<java.util.Map.Entry<K, V>> findByKey(Object key, int keyHash, int shift,
-						Comparator<Object> cmp) {
-			final byte mask = (byte) ((keyHash >>> shift) & BIT_PARTITION_MASK);
-
-			if (mask == pos1 && cmp.compare(key, key1) == 0) {
-				return Optional.of(entryOf(key1, val1));
-			} else if (mask == pos2 && cmp.compare(key, key2) == 0) {
-				return Optional.of(entryOf(key2, val2));
-			} else {
-				return Optional.empty();
-			}
-		}
-
-		@SuppressWarnings("unchecked")
-		@Override
-		Iterator<CompactMapNode<K, V>> nodeIterator() {
-			return Collections.emptyIterator();
-		}
-
-		@Override
-		boolean hasNodes() {
-			return false;
-		}
-
-		@Override
-		int nodeArity() {
-			return 0;
-		}
-
-		@Override
-		SupplierIterator<K, V> payloadIterator() {
-			return ArrayKeyValueSupplierIterator.of(new Object[] { key1, val1, key2, val2 });
-		}
-
-		@Override
-		boolean hasPayload() {
-			return true;
-		}
-
-		@Override
-		int payloadArity() {
-			return 2;
-		}
-
-		@Override
-		K headKey() {
-			return key1;
-		}
-
-		@Override
-		V headVal() {
-			return val1;
-		}
-
-		@Override
-		AbstractMapNode<K, V> getNode(int index) {
-			throw new IllegalStateException("Index out of range.");
-		}
-
-		@Override
-		K getKey(int index) {
-			switch (index) {
-			case 0:
-				return key1;
-			case 1:
-				return key2;
-			default:
-				throw new IllegalStateException("Index out of range.");
-			}
-		}
-
-		@Override
-		V getValue(int index) {
-			switch (index) {
-			case 0:
-				return val1;
-			case 1:
-				return val2;
-			default:
-				throw new IllegalStateException("Index out of range.");
-			}
-		}
-
-		@Override
-		Map.Entry<K, V> getKeyValueEntry(int index) {
-			switch (index) {
-			case 0:
-				return entryOf(key1, val1);
-			case 1:
-				return entryOf(key2, val2);
-			default:
-				throw new IllegalStateException("Index out of range.");
-			}
-		}
-
-		@Override
-		byte sizePredicate() {
-			return SIZE_MORE_THAN_ONE;
-		}
-
-		@Override
-		public int hashCode() {
-			final int prime = 31;
-			int result = 1;
-
-			result = prime * result + pos1;
-			result = prime * result + key1.hashCode();
-			result = prime * result + val1.hashCode();
-
-			result = prime * result + pos2;
-			result = prime * result + key2.hashCode();
-			result = prime * result + val2.hashCode();
-
-			return result;
-		}
-
-		@Override
-		public boolean equals(Object other) {
-			if (null == other) {
-				return false;
-			}
-			if (this == other) {
-				return true;
-			}
-			if (getClass() != other.getClass()) {
-				return false;
-			}
-			Map2To0Node<?, ?> that = (Map2To0Node<?, ?>) other;
-
-			if (pos1 != that.pos1) {
-				return false;
-			}
-			if (!key1.equals(that.key1)) {
-				return false;
-			}
-			if (!val1.equals(that.val1)) {
-				return false;
-			}
-			if (pos2 != that.pos2) {
-				return false;
-			}
-			if (!key2.equals(that.key2)) {
-				return false;
-			}
-			if (!val2.equals(that.val2)) {
-				return false;
-			}
-
-			return true;
-		}
-
-		@Override
-		public String toString() {
-			return String.format("[@%d: %s=%s, @%d: %s=%s]", pos1, key1, val1, pos2, key2, val2);
->>>>>>> a99e6f51
-		}
-
-		abstract int payloadArity();
-
-		abstract java.lang.Object getSlot(int index);
-
-		/**
-		 * The arity of this trie node (i.e. number of values and nodes stored
-		 * on this level).
-		 * 
-		 * @return sum of nodes and values stored within
-		 */
-		int arity() {
-			return payloadArity() + nodeArity();
-		}
-
-		int size() {
-			final SupplierIterator<K, V> it = new MapKeyIterator<>(this);
-
-			int size = 0;
-			while (it.hasNext()) {
-				size += 1;
-				it.next();
-			}
-
-			return size;
-		}
-	}
-
-	private static abstract class CompactMapNode<K, V> extends AbstractMapNode<K, V> {
-
-		protected static final int BIT_PARTITION_SIZE = 4;
-		protected static final int BIT_PARTITION_MASK = 0b1111;
-
-		short nodeMap() {
-			throw new UnsupportedOperationException();
-		}
-
-		short dataMap() {
-			throw new UnsupportedOperationException();
-		}
-
-		static final byte SIZE_EMPTY = 0b00;
-		static final byte SIZE_ONE = 0b01;
-		static final byte SIZE_MORE_THAN_ONE = 0b10;
-
-		/**
-		 * Abstract predicate over a node's size. Value can be either
-		 * {@value #SIZE_EMPTY}, {@value #SIZE_ONE}, or
-		 * {@value #SIZE_MORE_THAN_ONE}.
-		 * 
-		 * @return size predicate
-		 */
-		abstract byte sizePredicate();
-
-		/**
-		 * Returns the first key stored within this node.
-		 * 
-		 * @return first key
-		 */
 		@Deprecated
 		K headKey() {
 			return getKey(0);
@@ -8069,14 +915,8 @@
 			return java.lang.Integer.bitCount((int) (dataMap() & 0xFFFF) & (bitpos - 1));
 		}
 
-<<<<<<< HEAD
 		final int nodeIndex(final short bitpos) {
 			return java.lang.Integer.bitCount((int) (nodeMap() & 0xFFFF) & (bitpos - 1));
-=======
-		@Override
-		SupplierIterator<K, V> payloadIterator() {
-			return ArrayKeyValueSupplierIterator.of(new Object[] { key1, val1, key2, val2 });
->>>>>>> a99e6f51
 		}
 
 		K keyAt(final short bitpos) {
@@ -8563,19 +1403,14 @@
 
 		@SuppressWarnings("unchecked")
 		@Override
-<<<<<<< HEAD
 		public CompactMapNode<K, V> getNode(int index) {
 			final int offset = TUPLE_LENGTH * payloadArity();
 			return (CompactMapNode<K, V>) nodes[offset + index];
-=======
+		}
+
+		@Override
 		SupplierIterator<K, V> payloadIterator() {
-			return ArrayKeyValueSupplierIterator.of(new Object[] { key1, val1, key2, val2 });
->>>>>>> a99e6f51
-		}
-
-		@Override
-		SupplierIterator<K, V> payloadIterator() {
-			return ArrayKeyValueIterator.of(nodes, 0, TUPLE_LENGTH * payloadArity());
+			return ArrayKeyValueSupplierIterator.of(nodes, 0, TUPLE_LENGTH * payloadArity());
 		}
 
 		@SuppressWarnings("unchecked")
@@ -8820,7 +1655,7 @@
 				keysAndVals[2 * i + 1] = vals[i];
 			}
 
-			return ArrayKeyValueIterator.of(keysAndVals);
+			return ArrayKeyValueSupplierIterator.of(keysAndVals);
 		}
 
 		@Override
@@ -9079,12 +1914,6 @@
 			}
 			return Result.unchanged(this);
 
-<<<<<<< HEAD
-=======
-		@Override
-		SupplierIterator<K, V> payloadIterator() {
-			return ArrayKeyValueSupplierIterator.of(new Object[] { key1, val1, key2, val2, key3, val3 });
->>>>>>> a99e6f51
 		}
 
 		@Override
@@ -9361,17 +2190,12 @@
 		}
 
 		@Override
-<<<<<<< HEAD
 		public Map.Entry<K, V> next() {
 			if (!hasNext()) {
 				throw new NoSuchElementException();
 			} else {
 				return currentValueNode.getKeyValueEntry(currentValueCursor++);
 			}
-=======
-		SupplierIterator<K, V> payloadIterator() {
-			return ArrayKeyValueSupplierIterator.of(new Object[] { key1, val1, key2, val2, key3, val3 });
->>>>>>> a99e6f51
 		}
 
 		@Override
@@ -9723,18 +2547,10 @@
 						return new Iterator<Entry<K, V>>() {
 							private final Iterator<Entry<K, V>> i = entryIterator();
 
-<<<<<<< HEAD
 							@Override
 							public boolean hasNext() {
 								return i.hasNext();
 							}
-=======
-		@Override
-		SupplierIterator<K, V> payloadIterator() {
-			return ArrayKeyValueSupplierIterator.of(new Object[] { key1, val1, key2, val2, key3, val3, key4,
-							val4 });
-		}
->>>>>>> a99e6f51
 
 							@Override
 							public Entry<K, V> next() {
