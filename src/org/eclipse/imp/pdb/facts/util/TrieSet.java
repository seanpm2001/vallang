--- conflicted
+++ resolved
@@ -988,21 +988,8 @@
 							thisNew = CompactSetNode.<K> nodeOf(mutator, (short) 0, newDataMap,
 											getKey(1));
 						} else {
-<<<<<<< HEAD
 							thisNew = CompactSetNode.<K> nodeOf(mutator, (short) 0, newDataMap,
 											getKey(0));
-=======
-							// inline value (move to front)
-							final int valIndex = valIndex(bitpos);
-				
-							final Object[] editableNodes = copyAndMoveToFront(this.nodes, bitIndex,
-											valIndex, subNodeNew.headKey());
-				
-							final CompactSetNode<K> thisNew = CompactSetNode.<K> valNodeOf(mutator, bitmap,
-											valmap | bitpos, editableNodes, (byte) (payloadArity + 1));
-				
-							return Result.modified(thisNew);
->>>>>>> a99e6f51
 						}
 
 						return Result.modified(thisNew);
@@ -1063,7 +1050,6 @@
 		Result<K, Void, ? extends CompactSetNode<K>> removed(AtomicReference<Thread> mutator,
 						final K key, int keyHash, int shift, Comparator<Object> cmp) {
 			final int mask = (keyHash >>> shift) & BIT_PARTITION_MASK;
-<<<<<<< HEAD
 			final short bitpos = (short) (1L << mask);
 
 			if ((dataMap() & bitpos) != 0) { // inplace value
@@ -1081,101 +1067,6 @@
 						if (dataIndex(bitpos) == 0) {
 							thisNew = CompactSetNode.<K> nodeOf(mutator, (short) 0, newDataMap,
 											getKey(1));
-=======
-				final int bitpos = (1 << mask);
-			
-				if ((valmap & bitpos) != 0) { // inplace value
-					final int valIndex = valIndex(bitpos);
-			
-					if (cmp.compare(nodes[valIndex], key) == 0) {			
-						if (!USE_SPECIALIAZIONS && this.payloadArity() == 2 && this.nodeArity() == 0) {
-							/*
-							 * Create new node with remaining pair. The new node
-							 * will a) either become the new root returned, or b)
-							 * unwrapped and inlined during returning.
-							 */
-							final CompactSetNode<K> thisNew;
-							final int newValmap = (shift == 0) ? this.valmap & ~bitpos
-											: 1 << (keyHash & BIT_PARTITION_MASK);
-			
-							if (valIndex == 0) {
-								thisNew = CompactSetNode.<K> valNodeOf(mutator, newValmap,
-												newValmap, new Object[] { nodes[2], nodes[3] },
-												(byte) (1));
-							} else {
-								thisNew = CompactSetNode.<K> valNodeOf(mutator, newValmap,
-												newValmap, new Object[] { nodes[0], nodes[1] },
-												(byte) (1));
-							}
-			
-							return Result.modified(thisNew);
-						} else if (USE_SPECIALIAZIONS && this.arity() == 5) {
-							return Result.modified(removeInplaceValueAndConvertSpecializedNode(mask, bitpos));
-						} else {
-							final Object[] editableNodes = copyAndRemove(this.nodes, valIndex);
-				
-							final CompactSetNode<K> thisNew = CompactSetNode.<K> valNodeOf(mutator,
-											this.bitmap & ~bitpos, this.valmap & ~bitpos, editableNodes,
-											(byte) (payloadArity - 1));
-				
-							return Result.modified(thisNew);
-						}
-					} else {		
-						return Result.unchanged(this);
-					}
-				} else if ((bitmap & bitpos) != 0) { // node (not value)
-					final int bitIndex = bitIndex(bitpos);
-					final CompactSetNode<K> subNode = (CompactSetNode<K>) nodes[bitIndex];
-					final Result<K, Void, ? extends CompactSetNode<K>> nestedResult = subNode.removed(
-									mutator, key, keyHash, shift + BIT_PARTITION_SIZE, cmp);
-			
-					if (!nestedResult.isModified()) {
-						return Result.unchanged(this);
-					}
-			
-					final CompactSetNode<K> subNodeNew = nestedResult.getNode();
-			
-					switch (subNodeNew.sizePredicate()) {
-					case 0: {
-						if (!USE_SPECIALIAZIONS && this.payloadArity() == 0 && this.nodeArity() == 1) {
-							// escalate (singleton or empty) result
-							return nestedResult;
-						} else if (USE_SPECIALIAZIONS && this.arity() == 5) {
-							return Result.modified(removeSubNodeAndConvertSpecializedNode(mask, bitpos));
-						} else {
-							// remove node
-							final Object[] editableNodes = copyAndRemove(this.nodes, bitIndex);
-			
-							final CompactSetNode<K> thisNew = CompactSetNode.<K> valNodeOf(mutator,
-											bitmap & ~bitpos, valmap, editableNodes, payloadArity);
-			
-							return Result.modified(thisNew);
-						}
-					}
-					case 1: {
-						if (!USE_SPECIALIAZIONS && this.payloadArity() == 0 && this.nodeArity() == 1) {
-							// escalate (singleton or empty) result
-							return nestedResult;
-						} else {
-							// inline value (move to front)
-							final int valIndex = valIndex(bitpos);
-				
-							final Object[] editableNodes = copyAndMoveToFront(this.nodes, bitIndex,
-											valIndex, subNodeNew.headKey());
-				
-							final CompactSetNode<K> thisNew = CompactSetNode.<K> valNodeOf(mutator, bitmap,
-											valmap | bitpos, editableNodes, (byte) (payloadArity + 1));
-				
-							return Result.modified(thisNew);
-						}
-					}
-					default: {
-						// modify current node (set replacement node)
-						if (isAllowedToEdit(this.mutator, mutator)) {
-							// no copying if already editable
-							this.nodes[bitIndex] = subNodeNew;
-							return Result.modified(this);
->>>>>>> a99e6f51
 						} else {
 							thisNew = CompactSetNode.<K> nodeOf(mutator, (short) 0, newDataMap,
 											getKey(0));
@@ -1350,11 +1241,7 @@
 
 		@Override
 		SupplierIterator<K, K> payloadIterator() {
-<<<<<<< HEAD
-			return ArrayKeyValueIterator.of(nodes, 0, TUPLE_LENGTH * payloadArity());
-=======
-			return ArraySupplierIterator.of(nodes, 0, payloadArity);
->>>>>>> a99e6f51
+			return ArrayKeyValueSupplierIterator.of(nodes, 0, TUPLE_LENGTH * payloadArity());
 		}
 
 		@SuppressWarnings("unchecked")
@@ -1558,23 +1445,13 @@
 
 		@Override
 		SupplierIterator<K, K> payloadIterator() {
-<<<<<<< HEAD
 			final Object[] keysAndVals = new Object[2 * keys.length];
 			for (int i = 0; i < keys.length; i++) {
 				keysAndVals[2 * i] = keys[i];
 				keysAndVals[2 * i + 1] = keys[i];
 			}
-=======
-			return ArraySupplierIterator.of(keys);
-		}
-
-		@Override
-		public String toString() {
-			return Arrays.toString(keys);
-		}
->>>>>>> a99e6f51
-
-			return ArrayKeyValueIterator.of(keysAndVals);
+
+			return ArrayKeyValueSupplierIterator.of(keysAndVals);
 		}
 
 		@Override
@@ -2375,5801 +2252,12 @@
 				throw new UnsupportedOperationException();
 			}
 
-<<<<<<< HEAD
 			/*
 			 * TODO: test removal with iteration rigorously
 			 */
 			@Override
 			public void remove() {
 				boolean success = transientTrieSet.__remove(lastKey);
-=======
-	}
-
-	private static final class SingletonSetNodeAtMask13Node<K> extends AbstractSingletonSetNode<K> {
-
-		@Override
-		protected byte npos1() {
-			return 13;
-		}
-
-		SingletonSetNodeAtMask13Node(CompactSetNode<K> node1) {
-			super(node1);
-		}
-
-	}
-
-	private static final class SingletonSetNodeAtMask14Node<K> extends AbstractSingletonSetNode<K> {
-
-		@Override
-		protected byte npos1() {
-			return 14;
-		}
-
-		SingletonSetNodeAtMask14Node(CompactSetNode<K> node1) {
-			super(node1);
-		}
-
-	}
-
-	private static final class SingletonSetNodeAtMask15Node<K> extends AbstractSingletonSetNode<K> {
-
-		@Override
-		protected byte npos1() {
-			return 15;
-		}
-
-		SingletonSetNodeAtMask15Node(CompactSetNode<K> node1) {
-			super(node1);
-		}
-
-	}
-
-	private static final class SingletonSetNodeAtMask16Node<K> extends AbstractSingletonSetNode<K> {
-
-		@Override
-		protected byte npos1() {
-			return 16;
-		}
-
-		SingletonSetNodeAtMask16Node(CompactSetNode<K> node1) {
-			super(node1);
-		}
-
-	}
-
-	private static final class SingletonSetNodeAtMask17Node<K> extends AbstractSingletonSetNode<K> {
-
-		@Override
-		protected byte npos1() {
-			return 17;
-		}
-
-		SingletonSetNodeAtMask17Node(CompactSetNode<K> node1) {
-			super(node1);
-		}
-
-	}
-
-	private static final class SingletonSetNodeAtMask18Node<K> extends AbstractSingletonSetNode<K> {
-
-		@Override
-		protected byte npos1() {
-			return 18;
-		}
-
-		SingletonSetNodeAtMask18Node(CompactSetNode<K> node1) {
-			super(node1);
-		}
-
-	}
-
-	private static final class SingletonSetNodeAtMask19Node<K> extends AbstractSingletonSetNode<K> {
-
-		@Override
-		protected byte npos1() {
-			return 19;
-		}
-
-		SingletonSetNodeAtMask19Node(CompactSetNode<K> node1) {
-			super(node1);
-		}
-
-	}
-
-	private static final class SingletonSetNodeAtMask20Node<K> extends AbstractSingletonSetNode<K> {
-
-		@Override
-		protected byte npos1() {
-			return 20;
-		}
-
-		SingletonSetNodeAtMask20Node(CompactSetNode<K> node1) {
-			super(node1);
-		}
-
-	}
-
-	private static final class SingletonSetNodeAtMask21Node<K> extends AbstractSingletonSetNode<K> {
-
-		@Override
-		protected byte npos1() {
-			return 21;
-		}
-
-		SingletonSetNodeAtMask21Node(CompactSetNode<K> node1) {
-			super(node1);
-		}
-
-	}
-
-	private static final class SingletonSetNodeAtMask22Node<K> extends AbstractSingletonSetNode<K> {
-
-		@Override
-		protected byte npos1() {
-			return 22;
-		}
-
-		SingletonSetNodeAtMask22Node(CompactSetNode<K> node1) {
-			super(node1);
-		}
-
-	}
-
-	private static final class SingletonSetNodeAtMask23Node<K> extends AbstractSingletonSetNode<K> {
-
-		@Override
-		protected byte npos1() {
-			return 23;
-		}
-
-		SingletonSetNodeAtMask23Node(CompactSetNode<K> node1) {
-			super(node1);
-		}
-
-	}
-
-	private static final class SingletonSetNodeAtMask24Node<K> extends AbstractSingletonSetNode<K> {
-
-		@Override
-		protected byte npos1() {
-			return 24;
-		}
-
-		SingletonSetNodeAtMask24Node(CompactSetNode<K> node1) {
-			super(node1);
-		}
-
-	}
-
-	private static final class SingletonSetNodeAtMask25Node<K> extends AbstractSingletonSetNode<K> {
-
-		@Override
-		protected byte npos1() {
-			return 25;
-		}
-
-		SingletonSetNodeAtMask25Node(CompactSetNode<K> node1) {
-			super(node1);
-		}
-
-	}
-
-	private static final class SingletonSetNodeAtMask26Node<K> extends AbstractSingletonSetNode<K> {
-
-		@Override
-		protected byte npos1() {
-			return 26;
-		}
-
-		SingletonSetNodeAtMask26Node(CompactSetNode<K> node1) {
-			super(node1);
-		}
-
-	}
-
-	private static final class SingletonSetNodeAtMask27Node<K> extends AbstractSingletonSetNode<K> {
-
-		@Override
-		protected byte npos1() {
-			return 27;
-		}
-
-		SingletonSetNodeAtMask27Node(CompactSetNode<K> node1) {
-			super(node1);
-		}
-
-	}
-
-	private static final class SingletonSetNodeAtMask28Node<K> extends AbstractSingletonSetNode<K> {
-
-		@Override
-		protected byte npos1() {
-			return 28;
-		}
-
-		SingletonSetNodeAtMask28Node(CompactSetNode<K> node1) {
-			super(node1);
-		}
-
-	}
-
-	private static final class SingletonSetNodeAtMask29Node<K> extends AbstractSingletonSetNode<K> {
-
-		@Override
-		protected byte npos1() {
-			return 29;
-		}
-
-		SingletonSetNodeAtMask29Node(CompactSetNode<K> node1) {
-			super(node1);
-		}
-
-	}
-
-	private static final class SingletonSetNodeAtMask30Node<K> extends AbstractSingletonSetNode<K> {
-
-		@Override
-		protected byte npos1() {
-			return 30;
-		}
-
-		SingletonSetNodeAtMask30Node(CompactSetNode<K> node1) {
-			super(node1);
-		}
-
-	}
-
-	private static final class SingletonSetNodeAtMask31Node<K> extends AbstractSingletonSetNode<K> {
-
-		@Override
-		protected byte npos1() {
-			return 31;
-		}
-
-		SingletonSetNodeAtMask31Node(CompactSetNode<K> node1) {
-			super(node1);
-		}
-
-	}
-
-	private static final class Set0To0Node<K> extends CompactSetNode<K> {
-
-		Set0To0Node(final AtomicReference<Thread> mutator) {
-
-			assert nodeInvariant();
-			assert USE_SPECIALIAZIONS;
-		}
-
-		@Override
-		Result<K, Void, ? extends CompactSetNode<K>> updated(AtomicReference<Thread> mutator, K key,
-						int keyHash, Void val, int shift) {
-			final byte mask = (byte) ((keyHash >>> shift) & BIT_PARTITION_MASK);
-			return Result.modified(valNodeOf(mutator, mask, key));
-		}
-
-		@Override
-		Result<K, Void, ? extends CompactSetNode<K>> updated(AtomicReference<Thread> mutator, K key,
-						int keyHash, Void val, int shift, Comparator<Object> cmp) {
-			final byte mask = (byte) ((keyHash >>> shift) & BIT_PARTITION_MASK);
-			return Result.modified(valNodeOf(mutator, mask, key));
-		}
-
-		@Override
-		Result<K, Void, ? extends CompactSetNode<K>> removed(AtomicReference<Thread> mutator, K key,
-						int keyHash, int shift) {
-			return Result.unchanged(this);
-		}
-
-		@Override
-		Result<K, Void, ? extends CompactSetNode<K>> removed(AtomicReference<Thread> mutator, K key,
-						int keyHash, int shift, Comparator<Object> cmp) {
-			return Result.unchanged(this);
-		}
-
-		@Override
-		boolean containsKey(Object key, int keyHash, int shift) {
-			return false;
-		}
-
-		@Override
-		boolean containsKey(Object key, int keyHash, int shift, Comparator<Object> cmp) {
-			return false;
-		}
-
-		@Override
-		Optional<K> findByKey(Object key, int keyHash, int shift) {
-			return Optional.empty();
-		}
-
-		@Override
-		Optional<K> findByKey(Object key, int keyHash, int shift, Comparator<Object> cmp) {
-			return Optional.empty();
-		}
-
-		@SuppressWarnings("unchecked")
-		@Override
-		Iterator<CompactSetNode<K>> nodeIterator() {
-			return Collections.emptyIterator();
-		}
-
-		@Override
-		boolean hasNodes() {
-			return false;
-		}
-
-		@Override
-		int nodeArity() {
-			return 0;
-		}
-
-		@Override
-		SupplierIterator<K, K> payloadIterator() {
-			return EmptySupplierIterator.emptyIterator();
-		}
-
-		@Override
-		boolean hasPayload() {
-			return false;
-		}
-
-		@Override
-		int payloadArity() {
-			return 0;
-		}
-
-		@Override
-		K headKey() {
-			throw new UnsupportedOperationException("Node does not directly contain a key.");
-		}
-
-		@Override
-		AbstractSetNode<K> getNode(int index) {
-			throw new IllegalStateException("Index out of range.");
-		}
-
-		@Override
-		K getKey(int index) {
-			throw new IllegalStateException("Index out of range.");
-		}
-
-		@Override
-		byte sizePredicate() {
-			return SIZE_EMPTY;
-		}
-
-		@Override
-		public int hashCode() {
-			int result = 1;
-
-			return result;
-		}
-
-		@Override
-		public boolean equals(Object other) {
-			if (null == other) {
-				return false;
-			}
-			if (this == other) {
-				return true;
-			}
-			if (getClass() != other.getClass()) {
-				return false;
-			}
-
-			return true;
-		}
-
-		@Override
-		public String toString() {
-			return "[]";
-		}
-
-	}
-
-	private static final class Set0To2Node<K> extends CompactSetNode<K> {
-
-		private final byte npos1;
-		private final CompactSetNode<K> node1;
-
-		private final byte npos2;
-		private final CompactSetNode<K> node2;
-
-		Set0To2Node(final AtomicReference<Thread> mutator, final byte npos1,
-						final CompactSetNode<K> node1, final byte npos2, final CompactSetNode<K> node2) {
-
-			this.npos1 = npos1;
-			this.node1 = node1;
-
-			this.npos2 = npos2;
-			this.node2 = node2;
-
-			assert nodeInvariant();
-			assert USE_SPECIALIAZIONS;
-		}
-
-		@Override
-		Result<K, Void, ? extends CompactSetNode<K>> updated(AtomicReference<Thread> mutator, K key,
-						int keyHash, Void val, int shift) {
-			final byte mask = (byte) ((keyHash >>> shift) & BIT_PARTITION_MASK);
-			final Result<K, Void, ? extends CompactSetNode<K>> result;
-
-			if (mask == npos1) {
-				final Result<K, Void, ? extends CompactSetNode<K>> nestedResult = node1.updated(
-								mutator, key, keyHash, val, shift + BIT_PARTITION_SIZE);
-
-				if (nestedResult.isModified()) {
-					final CompactSetNode<K> thisNew = valNodeOf(mutator, mask, nestedResult.getNode(),
-									npos2, node2);
-					result = Result.modified(thisNew);
-				} else {
-					result = Result.unchanged(this);
-				}
-			} else if (mask == npos2) {
-				final Result<K, Void, ? extends CompactSetNode<K>> nestedResult = node2.updated(
-								mutator, key, keyHash, val, shift + BIT_PARTITION_SIZE);
-
-				if (nestedResult.isModified()) {
-					final CompactSetNode<K> thisNew = valNodeOf(mutator, npos1, node1, mask,
-									nestedResult.getNode());
-					result = Result.modified(thisNew);
-				} else {
-					result = Result.unchanged(this);
-				}
-			} else {
-				// no value
-				result = Result.modified(inlineValue(mutator, mask, key));
-			}
-
-			return result;
-		}
-
-		@Override
-		Result<K, Void, ? extends CompactSetNode<K>> updated(AtomicReference<Thread> mutator, K key,
-						int keyHash, Void val, int shift, Comparator<Object> cmp) {
-			final byte mask = (byte) ((keyHash >>> shift) & BIT_PARTITION_MASK);
-			final Result<K, Void, ? extends CompactSetNode<K>> result;
-
-			if (mask == npos1) {
-				final Result<K, Void, ? extends CompactSetNode<K>> nestedResult = node1.updated(
-								mutator, key, keyHash, val, shift + BIT_PARTITION_SIZE, cmp);
-
-				if (nestedResult.isModified()) {
-					final CompactSetNode<K> thisNew = valNodeOf(mutator, mask, nestedResult.getNode(),
-									npos2, node2);
-					result = Result.modified(thisNew);
-				} else {
-					result = Result.unchanged(this);
-				}
-			} else if (mask == npos2) {
-				final Result<K, Void, ? extends CompactSetNode<K>> nestedResult = node2.updated(
-								mutator, key, keyHash, val, shift + BIT_PARTITION_SIZE, cmp);
-
-				if (nestedResult.isModified()) {
-					final CompactSetNode<K> thisNew = valNodeOf(mutator, npos1, node1, mask,
-									nestedResult.getNode());
-					result = Result.modified(thisNew);
-				} else {
-					result = Result.unchanged(this);
-				}
-			} else {
-				// no value
-				result = Result.modified(inlineValue(mutator, mask, key));
-			}
-
-			return result;
-		}
-
-		@Override
-		Result<K, Void, ? extends CompactSetNode<K>> removed(AtomicReference<Thread> mutator, K key,
-						int keyHash, int shift) {
-			final byte mask = (byte) ((keyHash >>> shift) & BIT_PARTITION_MASK);
-			final Result<K, Void, ? extends CompactSetNode<K>> result;
-
-			if (mask == npos1) {
-				final Result<K, Void, ? extends CompactSetNode<K>> nestedResult = node1.removed(
-								mutator, key, keyHash, shift + BIT_PARTITION_SIZE);
-
-				if (nestedResult.isModified()) {
-					final CompactSetNode<K> updatedNode = nestedResult.getNode();
-
-					switch (updatedNode.sizePredicate()) {
-					case SIZE_ONE:
-						// inline sub-node value
-						result = Result.modified(removeNode1AndInlineValue(mutator, mask,
-										updatedNode.headKey()));
-						break;
-
-					case SIZE_MORE_THAN_ONE:
-						// update node1
-						result = Result.modified(valNodeOf(mutator, mask, updatedNode, npos2, node2));
-						break;
-
-					default:
-						throw new IllegalStateException("Size predicate violates node invariant.");
-					}
-				} else {
-					result = Result.unchanged(this);
-				}
-			} else if (mask == npos2) {
-				final Result<K, Void, ? extends CompactSetNode<K>> nestedResult = node2.removed(
-								mutator, key, keyHash, shift + BIT_PARTITION_SIZE);
-
-				if (nestedResult.isModified()) {
-					final CompactSetNode<K> updatedNode = nestedResult.getNode();
-
-					switch (updatedNode.sizePredicate()) {
-					case SIZE_ONE:
-						// inline sub-node value
-						result = Result.modified(removeNode2AndInlineValue(mutator, mask,
-										updatedNode.headKey()));
-						break;
-
-					case SIZE_MORE_THAN_ONE:
-						// update node2
-						result = Result.modified(valNodeOf(mutator, npos1, node1, mask, updatedNode));
-						break;
-
-					default:
-						throw new IllegalStateException("Size predicate violates node invariant.");
-					}
-				} else {
-					result = Result.unchanged(this);
-				}
-			} else {
-				result = Result.unchanged(this);
-			}
-
-			return result;
-		}
-
-		@Override
-		Result<K, Void, ? extends CompactSetNode<K>> removed(AtomicReference<Thread> mutator, K key,
-						int keyHash, int shift, Comparator<Object> cmp) {
-			final byte mask = (byte) ((keyHash >>> shift) & BIT_PARTITION_MASK);
-			final Result<K, Void, ? extends CompactSetNode<K>> result;
-
-			if (mask == npos1) {
-				final Result<K, Void, ? extends CompactSetNode<K>> nestedResult = node1.removed(
-								mutator, key, keyHash, shift + BIT_PARTITION_SIZE, cmp);
-
-				if (nestedResult.isModified()) {
-					final CompactSetNode<K> updatedNode = nestedResult.getNode();
-
-					switch (updatedNode.sizePredicate()) {
-					case SIZE_ONE:
-						// inline sub-node value
-						result = Result.modified(removeNode1AndInlineValue(mutator, mask,
-										updatedNode.headKey()));
-						break;
-
-					case SIZE_MORE_THAN_ONE:
-						// update node1
-						result = Result.modified(valNodeOf(mutator, mask, updatedNode, npos2, node2));
-						break;
-
-					default:
-						throw new IllegalStateException("Size predicate violates node invariant.");
-					}
-				} else {
-					result = Result.unchanged(this);
-				}
-			} else if (mask == npos2) {
-				final Result<K, Void, ? extends CompactSetNode<K>> nestedResult = node2.removed(
-								mutator, key, keyHash, shift + BIT_PARTITION_SIZE, cmp);
-
-				if (nestedResult.isModified()) {
-					final CompactSetNode<K> updatedNode = nestedResult.getNode();
-
-					switch (updatedNode.sizePredicate()) {
-					case SIZE_ONE:
-						// inline sub-node value
-						result = Result.modified(removeNode2AndInlineValue(mutator, mask,
-										updatedNode.headKey()));
-						break;
-
-					case SIZE_MORE_THAN_ONE:
-						// update node2
-						result = Result.modified(valNodeOf(mutator, npos1, node1, mask, updatedNode));
-						break;
-
-					default:
-						throw new IllegalStateException("Size predicate violates node invariant.");
-					}
-				} else {
-					result = Result.unchanged(this);
-				}
-			} else {
-				result = Result.unchanged(this);
-			}
-
-			return result;
-		}
-
-		private CompactSetNode<K> inlineValue(AtomicReference<Thread> mutator, byte mask, K key) {
-			return valNodeOf(mutator, mask, key, npos1, node1, npos2, node2);
-		}
-
-		private CompactSetNode<K> removeNode1AndInlineValue(AtomicReference<Thread> mutator, byte mask,
-						K key) {
-			return valNodeOf(mutator, mask, key, npos2, node2);
-		}
-
-		private CompactSetNode<K> removeNode2AndInlineValue(AtomicReference<Thread> mutator, byte mask,
-						K key) {
-			return valNodeOf(mutator, mask, key, npos1, node1);
-		}
-
-		@Override
-		boolean containsKey(Object key, int keyHash, int shift) {
-			final byte mask = (byte) ((keyHash >>> shift) & BIT_PARTITION_MASK);
-
-			if (mask == npos1) {
-				return node1.containsKey(key, keyHash, shift + BIT_PARTITION_SIZE);
-			} else if (mask == npos2) {
-				return node2.containsKey(key, keyHash, shift + BIT_PARTITION_SIZE);
-			} else {
-				return false;
-			}
-		}
-
-		@Override
-		boolean containsKey(Object key, int keyHash, int shift, Comparator<Object> cmp) {
-			final byte mask = (byte) ((keyHash >>> shift) & BIT_PARTITION_MASK);
-
-			if (mask == npos1) {
-				return node1.containsKey(key, keyHash, shift + BIT_PARTITION_SIZE, cmp);
-			} else if (mask == npos2) {
-				return node2.containsKey(key, keyHash, shift + BIT_PARTITION_SIZE, cmp);
-			} else {
-				return false;
-			}
-		}
-
-		@Override
-		Optional<K> findByKey(Object key, int keyHash, int shift) {
-			final byte mask = (byte) ((keyHash >>> shift) & BIT_PARTITION_MASK);
-
-			if (mask == npos1) {
-				return node1.findByKey(key, keyHash, shift + BIT_PARTITION_SIZE);
-			} else if (mask == npos2) {
-				return node2.findByKey(key, keyHash, shift + BIT_PARTITION_SIZE);
-			} else {
-				return Optional.empty();
-			}
-		}
-
-		@Override
-		Optional<K> findByKey(Object key, int keyHash, int shift, Comparator<Object> cmp) {
-			final byte mask = (byte) ((keyHash >>> shift) & BIT_PARTITION_MASK);
-
-			if (mask == npos1) {
-				return node1.findByKey(key, keyHash, shift + BIT_PARTITION_SIZE, cmp);
-			} else if (mask == npos2) {
-				return node2.findByKey(key, keyHash, shift + BIT_PARTITION_SIZE, cmp);
-			} else {
-				return Optional.empty();
-			}
-		}
-
-		@SuppressWarnings("unchecked")
-		@Override
-		Iterator<CompactSetNode<K>> nodeIterator() {
-			return ArrayIterator.<CompactSetNode<K>> of(new CompactSetNode[] { node1, node2 });
-		}
-
-		@Override
-		boolean hasNodes() {
-			return true;
-		}
-
-		@Override
-		int nodeArity() {
-			return 2;
-		}
-
-		@Override
-		SupplierIterator<K, K> payloadIterator() {
-			return EmptySupplierIterator.emptyIterator();
-		}
-
-		@Override
-		boolean hasPayload() {
-			return false;
-		}
-
-		@Override
-		int payloadArity() {
-			return 0;
-		}
-
-		@Override
-		K headKey() {
-			throw new UnsupportedOperationException("Node does not directly contain a key.");
-		}
-
-		@Override
-		AbstractSetNode<K> getNode(int index) {
-			switch (index) {
-			case 0:
-				return node1;
-			case 1:
-				return node2;
-			default:
-				throw new IllegalStateException("Index out of range.");
-			}
-		}
-
-		@Override
-		K getKey(int index) {
-			throw new IllegalStateException("Index out of range.");
-		}
-
-		@Override
-		byte sizePredicate() {
-			return SIZE_MORE_THAN_ONE;
-		}
-
-		@Override
-		public int hashCode() {
-			final int prime = 31;
-			int result = 1;
-
-			result = prime * result + npos1;
-			result = prime * result + node1.hashCode();
-
-			result = prime * result + npos2;
-			result = prime * result + node2.hashCode();
-
-			return result;
-		}
-
-		@Override
-		public boolean equals(Object other) {
-			if (null == other) {
-				return false;
-			}
-			if (this == other) {
-				return true;
-			}
-			if (getClass() != other.getClass()) {
-				return false;
-			}
-			Set0To2Node<?> that = (Set0To2Node<?>) other;
-
-			if (npos1 != that.npos1) {
-				return false;
-			}
-			if (!node1.equals(that.node1)) {
-				return false;
-			}
-			if (npos2 != that.npos2) {
-				return false;
-			}
-			if (!node2.equals(that.node2)) {
-				return false;
-			}
-
-			return true;
-		}
-
-		@Override
-		public String toString() {
-			return String.format("[@%d: %s, @%d: %s]", npos1, node1, npos2, node2);
-		}
-
-	}
-
-	private static final class Set0To3Node<K> extends CompactSetNode<K> {
-
-		private final byte npos1;
-		private final CompactSetNode<K> node1;
-
-		private final byte npos2;
-		private final CompactSetNode<K> node2;
-
-		private final byte npos3;
-		private final CompactSetNode<K> node3;
-
-		Set0To3Node(final AtomicReference<Thread> mutator, final byte npos1,
-						final CompactSetNode<K> node1, final byte npos2, final CompactSetNode<K> node2,
-						final byte npos3, final CompactSetNode<K> node3) {
-
-			this.npos1 = npos1;
-			this.node1 = node1;
-
-			this.npos2 = npos2;
-			this.node2 = node2;
-
-			this.npos3 = npos3;
-			this.node3 = node3;
-
-			assert nodeInvariant();
-			assert USE_SPECIALIAZIONS;
-		}
-
-		@Override
-		Result<K, Void, ? extends CompactSetNode<K>> updated(AtomicReference<Thread> mutator, K key,
-						int keyHash, Void val, int shift) {
-			final byte mask = (byte) ((keyHash >>> shift) & BIT_PARTITION_MASK);
-			final Result<K, Void, ? extends CompactSetNode<K>> result;
-
-			if (mask == npos1) {
-				final Result<K, Void, ? extends CompactSetNode<K>> nestedResult = node1.updated(
-								mutator, key, keyHash, val, shift + BIT_PARTITION_SIZE);
-
-				if (nestedResult.isModified()) {
-					final CompactSetNode<K> thisNew = valNodeOf(mutator, mask, nestedResult.getNode(),
-									npos2, node2, npos3, node3);
-					result = Result.modified(thisNew);
-				} else {
-					result = Result.unchanged(this);
-				}
-			} else if (mask == npos2) {
-				final Result<K, Void, ? extends CompactSetNode<K>> nestedResult = node2.updated(
-								mutator, key, keyHash, val, shift + BIT_PARTITION_SIZE);
-
-				if (nestedResult.isModified()) {
-					final CompactSetNode<K> thisNew = valNodeOf(mutator, npos1, node1, mask,
-									nestedResult.getNode(), npos3, node3);
-					result = Result.modified(thisNew);
-				} else {
-					result = Result.unchanged(this);
-				}
-			} else if (mask == npos3) {
-				final Result<K, Void, ? extends CompactSetNode<K>> nestedResult = node3.updated(
-								mutator, key, keyHash, val, shift + BIT_PARTITION_SIZE);
-
-				if (nestedResult.isModified()) {
-					final CompactSetNode<K> thisNew = valNodeOf(mutator, npos1, node1, npos2, node2,
-									mask, nestedResult.getNode());
-					result = Result.modified(thisNew);
-				} else {
-					result = Result.unchanged(this);
-				}
-			} else {
-				// no value
-				result = Result.modified(inlineValue(mutator, mask, key));
-			}
-
-			return result;
-		}
-
-		@Override
-		Result<K, Void, ? extends CompactSetNode<K>> updated(AtomicReference<Thread> mutator, K key,
-						int keyHash, Void val, int shift, Comparator<Object> cmp) {
-			final byte mask = (byte) ((keyHash >>> shift) & BIT_PARTITION_MASK);
-			final Result<K, Void, ? extends CompactSetNode<K>> result;
-
-			if (mask == npos1) {
-				final Result<K, Void, ? extends CompactSetNode<K>> nestedResult = node1.updated(
-								mutator, key, keyHash, val, shift + BIT_PARTITION_SIZE, cmp);
-
-				if (nestedResult.isModified()) {
-					final CompactSetNode<K> thisNew = valNodeOf(mutator, mask, nestedResult.getNode(),
-									npos2, node2, npos3, node3);
-					result = Result.modified(thisNew);
-				} else {
-					result = Result.unchanged(this);
-				}
-			} else if (mask == npos2) {
-				final Result<K, Void, ? extends CompactSetNode<K>> nestedResult = node2.updated(
-								mutator, key, keyHash, val, shift + BIT_PARTITION_SIZE, cmp);
-
-				if (nestedResult.isModified()) {
-					final CompactSetNode<K> thisNew = valNodeOf(mutator, npos1, node1, mask,
-									nestedResult.getNode(), npos3, node3);
-					result = Result.modified(thisNew);
-				} else {
-					result = Result.unchanged(this);
-				}
-			} else if (mask == npos3) {
-				final Result<K, Void, ? extends CompactSetNode<K>> nestedResult = node3.updated(
-								mutator, key, keyHash, val, shift + BIT_PARTITION_SIZE, cmp);
-
-				if (nestedResult.isModified()) {
-					final CompactSetNode<K> thisNew = valNodeOf(mutator, npos1, node1, npos2, node2,
-									mask, nestedResult.getNode());
-					result = Result.modified(thisNew);
-				} else {
-					result = Result.unchanged(this);
-				}
-			} else {
-				// no value
-				result = Result.modified(inlineValue(mutator, mask, key));
-			}
-
-			return result;
-		}
-
-		@Override
-		Result<K, Void, ? extends CompactSetNode<K>> removed(AtomicReference<Thread> mutator, K key,
-						int keyHash, int shift) {
-			final byte mask = (byte) ((keyHash >>> shift) & BIT_PARTITION_MASK);
-			final Result<K, Void, ? extends CompactSetNode<K>> result;
-
-			if (mask == npos1) {
-				final Result<K, Void, ? extends CompactSetNode<K>> nestedResult = node1.removed(
-								mutator, key, keyHash, shift + BIT_PARTITION_SIZE);
-
-				if (nestedResult.isModified()) {
-					final CompactSetNode<K> updatedNode = nestedResult.getNode();
-
-					switch (updatedNode.sizePredicate()) {
-					case SIZE_ONE:
-						// inline sub-node value
-						result = Result.modified(removeNode1AndInlineValue(mutator, mask,
-										updatedNode.headKey()));
-						break;
-
-					case SIZE_MORE_THAN_ONE:
-						// update node1
-						result = Result.modified(valNodeOf(mutator, mask, updatedNode, npos2, node2,
-										npos3, node3));
-						break;
-
-					default:
-						throw new IllegalStateException("Size predicate violates node invariant.");
-					}
-				} else {
-					result = Result.unchanged(this);
-				}
-			} else if (mask == npos2) {
-				final Result<K, Void, ? extends CompactSetNode<K>> nestedResult = node2.removed(
-								mutator, key, keyHash, shift + BIT_PARTITION_SIZE);
-
-				if (nestedResult.isModified()) {
-					final CompactSetNode<K> updatedNode = nestedResult.getNode();
-
-					switch (updatedNode.sizePredicate()) {
-					case SIZE_ONE:
-						// inline sub-node value
-						result = Result.modified(removeNode2AndInlineValue(mutator, mask,
-										updatedNode.headKey()));
-						break;
-
-					case SIZE_MORE_THAN_ONE:
-						// update node2
-						result = Result.modified(valNodeOf(mutator, npos1, node1, mask, updatedNode,
-										npos3, node3));
-						break;
-
-					default:
-						throw new IllegalStateException("Size predicate violates node invariant.");
-					}
-				} else {
-					result = Result.unchanged(this);
-				}
-			} else if (mask == npos3) {
-				final Result<K, Void, ? extends CompactSetNode<K>> nestedResult = node3.removed(
-								mutator, key, keyHash, shift + BIT_PARTITION_SIZE);
-
-				if (nestedResult.isModified()) {
-					final CompactSetNode<K> updatedNode = nestedResult.getNode();
-
-					switch (updatedNode.sizePredicate()) {
-					case SIZE_ONE:
-						// inline sub-node value
-						result = Result.modified(removeNode3AndInlineValue(mutator, mask,
-										updatedNode.headKey()));
-						break;
-
-					case SIZE_MORE_THAN_ONE:
-						// update node3
-						result = Result.modified(valNodeOf(mutator, npos1, node1, npos2, node2, mask,
-										updatedNode));
-						break;
-
-					default:
-						throw new IllegalStateException("Size predicate violates node invariant.");
-					}
-				} else {
-					result = Result.unchanged(this);
-				}
-			} else {
-				result = Result.unchanged(this);
-			}
-
-			return result;
-		}
-
-		@Override
-		Result<K, Void, ? extends CompactSetNode<K>> removed(AtomicReference<Thread> mutator, K key,
-						int keyHash, int shift, Comparator<Object> cmp) {
-			final byte mask = (byte) ((keyHash >>> shift) & BIT_PARTITION_MASK);
-			final Result<K, Void, ? extends CompactSetNode<K>> result;
-
-			if (mask == npos1) {
-				final Result<K, Void, ? extends CompactSetNode<K>> nestedResult = node1.removed(
-								mutator, key, keyHash, shift + BIT_PARTITION_SIZE, cmp);
-
-				if (nestedResult.isModified()) {
-					final CompactSetNode<K> updatedNode = nestedResult.getNode();
-
-					switch (updatedNode.sizePredicate()) {
-					case SIZE_ONE:
-						// inline sub-node value
-						result = Result.modified(removeNode1AndInlineValue(mutator, mask,
-										updatedNode.headKey()));
-						break;
-
-					case SIZE_MORE_THAN_ONE:
-						// update node1
-						result = Result.modified(valNodeOf(mutator, mask, updatedNode, npos2, node2,
-										npos3, node3));
-						break;
-
-					default:
-						throw new IllegalStateException("Size predicate violates node invariant.");
-					}
-				} else {
-					result = Result.unchanged(this);
-				}
-			} else if (mask == npos2) {
-				final Result<K, Void, ? extends CompactSetNode<K>> nestedResult = node2.removed(
-								mutator, key, keyHash, shift + BIT_PARTITION_SIZE, cmp);
-
-				if (nestedResult.isModified()) {
-					final CompactSetNode<K> updatedNode = nestedResult.getNode();
-
-					switch (updatedNode.sizePredicate()) {
-					case SIZE_ONE:
-						// inline sub-node value
-						result = Result.modified(removeNode2AndInlineValue(mutator, mask,
-										updatedNode.headKey()));
-						break;
-
-					case SIZE_MORE_THAN_ONE:
-						// update node2
-						result = Result.modified(valNodeOf(mutator, npos1, node1, mask, updatedNode,
-										npos3, node3));
-						break;
-
-					default:
-						throw new IllegalStateException("Size predicate violates node invariant.");
-					}
-				} else {
-					result = Result.unchanged(this);
-				}
-			} else if (mask == npos3) {
-				final Result<K, Void, ? extends CompactSetNode<K>> nestedResult = node3.removed(
-								mutator, key, keyHash, shift + BIT_PARTITION_SIZE, cmp);
-
-				if (nestedResult.isModified()) {
-					final CompactSetNode<K> updatedNode = nestedResult.getNode();
-
-					switch (updatedNode.sizePredicate()) {
-					case SIZE_ONE:
-						// inline sub-node value
-						result = Result.modified(removeNode3AndInlineValue(mutator, mask,
-										updatedNode.headKey()));
-						break;
-
-					case SIZE_MORE_THAN_ONE:
-						// update node3
-						result = Result.modified(valNodeOf(mutator, npos1, node1, npos2, node2, mask,
-										updatedNode));
-						break;
-
-					default:
-						throw new IllegalStateException("Size predicate violates node invariant.");
-					}
-				} else {
-					result = Result.unchanged(this);
-				}
-			} else {
-				result = Result.unchanged(this);
-			}
-
-			return result;
-		}
-
-		private CompactSetNode<K> inlineValue(AtomicReference<Thread> mutator, byte mask, K key) {
-			return valNodeOf(mutator, mask, key, npos1, node1, npos2, node2, npos3, node3);
-		}
-
-		private CompactSetNode<K> removeNode1AndInlineValue(AtomicReference<Thread> mutator, byte mask,
-						K key) {
-			return valNodeOf(mutator, mask, key, npos2, node2, npos3, node3);
-		}
-
-		private CompactSetNode<K> removeNode2AndInlineValue(AtomicReference<Thread> mutator, byte mask,
-						K key) {
-			return valNodeOf(mutator, mask, key, npos1, node1, npos3, node3);
-		}
-
-		private CompactSetNode<K> removeNode3AndInlineValue(AtomicReference<Thread> mutator, byte mask,
-						K key) {
-			return valNodeOf(mutator, mask, key, npos1, node1, npos2, node2);
-		}
-
-		@Override
-		boolean containsKey(Object key, int keyHash, int shift) {
-			final byte mask = (byte) ((keyHash >>> shift) & BIT_PARTITION_MASK);
-
-			if (mask == npos1) {
-				return node1.containsKey(key, keyHash, shift + BIT_PARTITION_SIZE);
-			} else if (mask == npos2) {
-				return node2.containsKey(key, keyHash, shift + BIT_PARTITION_SIZE);
-			} else if (mask == npos3) {
-				return node3.containsKey(key, keyHash, shift + BIT_PARTITION_SIZE);
-			} else {
-				return false;
-			}
-		}
-
-		@Override
-		boolean containsKey(Object key, int keyHash, int shift, Comparator<Object> cmp) {
-			final byte mask = (byte) ((keyHash >>> shift) & BIT_PARTITION_MASK);
-
-			if (mask == npos1) {
-				return node1.containsKey(key, keyHash, shift + BIT_PARTITION_SIZE, cmp);
-			} else if (mask == npos2) {
-				return node2.containsKey(key, keyHash, shift + BIT_PARTITION_SIZE, cmp);
-			} else if (mask == npos3) {
-				return node3.containsKey(key, keyHash, shift + BIT_PARTITION_SIZE, cmp);
-			} else {
-				return false;
-			}
-		}
-
-		@Override
-		Optional<K> findByKey(Object key, int keyHash, int shift) {
-			final byte mask = (byte) ((keyHash >>> shift) & BIT_PARTITION_MASK);
-
-			if (mask == npos1) {
-				return node1.findByKey(key, keyHash, shift + BIT_PARTITION_SIZE);
-			} else if (mask == npos2) {
-				return node2.findByKey(key, keyHash, shift + BIT_PARTITION_SIZE);
-			} else if (mask == npos3) {
-				return node3.findByKey(key, keyHash, shift + BIT_PARTITION_SIZE);
-			} else {
-				return Optional.empty();
-			}
-		}
-
-		@Override
-		Optional<K> findByKey(Object key, int keyHash, int shift, Comparator<Object> cmp) {
-			final byte mask = (byte) ((keyHash >>> shift) & BIT_PARTITION_MASK);
-
-			if (mask == npos1) {
-				return node1.findByKey(key, keyHash, shift + BIT_PARTITION_SIZE, cmp);
-			} else if (mask == npos2) {
-				return node2.findByKey(key, keyHash, shift + BIT_PARTITION_SIZE, cmp);
-			} else if (mask == npos3) {
-				return node3.findByKey(key, keyHash, shift + BIT_PARTITION_SIZE, cmp);
-			} else {
-				return Optional.empty();
-			}
-		}
-
-		@SuppressWarnings("unchecked")
-		@Override
-		Iterator<CompactSetNode<K>> nodeIterator() {
-			return ArrayIterator.<CompactSetNode<K>> of(new CompactSetNode[] { node1, node2, node3 });
-		}
-
-		@Override
-		boolean hasNodes() {
-			return true;
-		}
-
-		@Override
-		int nodeArity() {
-			return 3;
-		}
-
-		@Override
-		SupplierIterator<K, K> payloadIterator() {
-			return EmptySupplierIterator.emptyIterator();
-		}
-
-		@Override
-		boolean hasPayload() {
-			return false;
-		}
-
-		@Override
-		int payloadArity() {
-			return 0;
-		}
-
-		@Override
-		K headKey() {
-			throw new UnsupportedOperationException("Node does not directly contain a key.");
-		}
-
-		@Override
-		AbstractSetNode<K> getNode(int index) {
-			switch (index) {
-			case 0:
-				return node1;
-			case 1:
-				return node2;
-			case 2:
-				return node3;
-			default:
-				throw new IllegalStateException("Index out of range.");
-			}
-		}
-
-		@Override
-		K getKey(int index) {
-			throw new IllegalStateException("Index out of range.");
-		}
-
-		@Override
-		byte sizePredicate() {
-			return SIZE_MORE_THAN_ONE;
-		}
-
-		@Override
-		public int hashCode() {
-			final int prime = 31;
-			int result = 1;
-
-			result = prime * result + npos1;
-			result = prime * result + node1.hashCode();
-
-			result = prime * result + npos2;
-			result = prime * result + node2.hashCode();
-
-			result = prime * result + npos3;
-			result = prime * result + node3.hashCode();
-
-			return result;
-		}
-
-		@Override
-		public boolean equals(Object other) {
-			if (null == other) {
-				return false;
-			}
-			if (this == other) {
-				return true;
-			}
-			if (getClass() != other.getClass()) {
-				return false;
-			}
-			Set0To3Node<?> that = (Set0To3Node<?>) other;
-
-			if (npos1 != that.npos1) {
-				return false;
-			}
-			if (!node1.equals(that.node1)) {
-				return false;
-			}
-			if (npos2 != that.npos2) {
-				return false;
-			}
-			if (!node2.equals(that.node2)) {
-				return false;
-			}
-			if (npos3 != that.npos3) {
-				return false;
-			}
-			if (!node3.equals(that.node3)) {
-				return false;
-			}
-
-			return true;
-		}
-
-		@Override
-		public String toString() {
-			return String.format("[@%d: %s, @%d: %s, @%d: %s]", npos1, node1, npos2, node2, npos3,
-							node3);
-		}
-
-	}
-
-	private static final class Set0To4Node<K> extends CompactSetNode<K> {
-
-		private final byte npos1;
-		private final CompactSetNode<K> node1;
-
-		private final byte npos2;
-		private final CompactSetNode<K> node2;
-
-		private final byte npos3;
-		private final CompactSetNode<K> node3;
-
-		private final byte npos4;
-		private final CompactSetNode<K> node4;
-
-		Set0To4Node(final AtomicReference<Thread> mutator, final byte npos1,
-						final CompactSetNode<K> node1, final byte npos2, final CompactSetNode<K> node2,
-						final byte npos3, final CompactSetNode<K> node3, final byte npos4,
-						final CompactSetNode<K> node4) {
-
-			this.npos1 = npos1;
-			this.node1 = node1;
-
-			this.npos2 = npos2;
-			this.node2 = node2;
-
-			this.npos3 = npos3;
-			this.node3 = node3;
-
-			this.npos4 = npos4;
-			this.node4 = node4;
-
-			assert nodeInvariant();
-			assert USE_SPECIALIAZIONS;
-		}
-
-		@Override
-		Result<K, Void, ? extends CompactSetNode<K>> updated(AtomicReference<Thread> mutator, K key,
-						int keyHash, Void val, int shift) {
-			final byte mask = (byte) ((keyHash >>> shift) & BIT_PARTITION_MASK);
-			final Result<K, Void, ? extends CompactSetNode<K>> result;
-
-			if (mask == npos1) {
-				final Result<K, Void, ? extends CompactSetNode<K>> nestedResult = node1.updated(
-								mutator, key, keyHash, val, shift + BIT_PARTITION_SIZE);
-
-				if (nestedResult.isModified()) {
-					final CompactSetNode<K> thisNew = valNodeOf(mutator, mask, nestedResult.getNode(),
-									npos2, node2, npos3, node3, npos4, node4);
-					result = Result.modified(thisNew);
-				} else {
-					result = Result.unchanged(this);
-				}
-			} else if (mask == npos2) {
-				final Result<K, Void, ? extends CompactSetNode<K>> nestedResult = node2.updated(
-								mutator, key, keyHash, val, shift + BIT_PARTITION_SIZE);
-
-				if (nestedResult.isModified()) {
-					final CompactSetNode<K> thisNew = valNodeOf(mutator, npos1, node1, mask,
-									nestedResult.getNode(), npos3, node3, npos4, node4);
-					result = Result.modified(thisNew);
-				} else {
-					result = Result.unchanged(this);
-				}
-			} else if (mask == npos3) {
-				final Result<K, Void, ? extends CompactSetNode<K>> nestedResult = node3.updated(
-								mutator, key, keyHash, val, shift + BIT_PARTITION_SIZE);
-
-				if (nestedResult.isModified()) {
-					final CompactSetNode<K> thisNew = valNodeOf(mutator, npos1, node1, npos2, node2,
-									mask, nestedResult.getNode(), npos4, node4);
-					result = Result.modified(thisNew);
-				} else {
-					result = Result.unchanged(this);
-				}
-			} else if (mask == npos4) {
-				final Result<K, Void, ? extends CompactSetNode<K>> nestedResult = node4.updated(
-								mutator, key, keyHash, val, shift + BIT_PARTITION_SIZE);
-
-				if (nestedResult.isModified()) {
-					final CompactSetNode<K> thisNew = valNodeOf(mutator, npos1, node1, npos2, node2,
-									npos3, node3, mask, nestedResult.getNode());
-					result = Result.modified(thisNew);
-				} else {
-					result = Result.unchanged(this);
-				}
-			} else {
-				// no value
-				result = Result.modified(inlineValue(mutator, mask, key));
-			}
-
-			return result;
-		}
-
-		@Override
-		Result<K, Void, ? extends CompactSetNode<K>> updated(AtomicReference<Thread> mutator, K key,
-						int keyHash, Void val, int shift, Comparator<Object> cmp) {
-			final byte mask = (byte) ((keyHash >>> shift) & BIT_PARTITION_MASK);
-			final Result<K, Void, ? extends CompactSetNode<K>> result;
-
-			if (mask == npos1) {
-				final Result<K, Void, ? extends CompactSetNode<K>> nestedResult = node1.updated(
-								mutator, key, keyHash, val, shift + BIT_PARTITION_SIZE, cmp);
-
-				if (nestedResult.isModified()) {
-					final CompactSetNode<K> thisNew = valNodeOf(mutator, mask, nestedResult.getNode(),
-									npos2, node2, npos3, node3, npos4, node4);
-					result = Result.modified(thisNew);
-				} else {
-					result = Result.unchanged(this);
-				}
-			} else if (mask == npos2) {
-				final Result<K, Void, ? extends CompactSetNode<K>> nestedResult = node2.updated(
-								mutator, key, keyHash, val, shift + BIT_PARTITION_SIZE, cmp);
-
-				if (nestedResult.isModified()) {
-					final CompactSetNode<K> thisNew = valNodeOf(mutator, npos1, node1, mask,
-									nestedResult.getNode(), npos3, node3, npos4, node4);
-					result = Result.modified(thisNew);
-				} else {
-					result = Result.unchanged(this);
-				}
-			} else if (mask == npos3) {
-				final Result<K, Void, ? extends CompactSetNode<K>> nestedResult = node3.updated(
-								mutator, key, keyHash, val, shift + BIT_PARTITION_SIZE, cmp);
-
-				if (nestedResult.isModified()) {
-					final CompactSetNode<K> thisNew = valNodeOf(mutator, npos1, node1, npos2, node2,
-									mask, nestedResult.getNode(), npos4, node4);
-					result = Result.modified(thisNew);
-				} else {
-					result = Result.unchanged(this);
-				}
-			} else if (mask == npos4) {
-				final Result<K, Void, ? extends CompactSetNode<K>> nestedResult = node4.updated(
-								mutator, key, keyHash, val, shift + BIT_PARTITION_SIZE, cmp);
-
-				if (nestedResult.isModified()) {
-					final CompactSetNode<K> thisNew = valNodeOf(mutator, npos1, node1, npos2, node2,
-									npos3, node3, mask, nestedResult.getNode());
-					result = Result.modified(thisNew);
-				} else {
-					result = Result.unchanged(this);
-				}
-			} else {
-				// no value
-				result = Result.modified(inlineValue(mutator, mask, key));
-			}
-
-			return result;
-		}
-
-		@Override
-		Result<K, Void, ? extends CompactSetNode<K>> removed(AtomicReference<Thread> mutator, K key,
-						int keyHash, int shift) {
-			final byte mask = (byte) ((keyHash >>> shift) & BIT_PARTITION_MASK);
-			final Result<K, Void, ? extends CompactSetNode<K>> result;
-
-			if (mask == npos1) {
-				final Result<K, Void, ? extends CompactSetNode<K>> nestedResult = node1.removed(
-								mutator, key, keyHash, shift + BIT_PARTITION_SIZE);
-
-				if (nestedResult.isModified()) {
-					final CompactSetNode<K> updatedNode = nestedResult.getNode();
-
-					switch (updatedNode.sizePredicate()) {
-					case SIZE_ONE:
-						// inline sub-node value
-						result = Result.modified(removeNode1AndInlineValue(mutator, mask,
-										updatedNode.headKey()));
-						break;
-
-					case SIZE_MORE_THAN_ONE:
-						// update node1
-						result = Result.modified(valNodeOf(mutator, mask, updatedNode, npos2, node2,
-										npos3, node3, npos4, node4));
-						break;
-
-					default:
-						throw new IllegalStateException("Size predicate violates node invariant.");
-					}
-				} else {
-					result = Result.unchanged(this);
-				}
-			} else if (mask == npos2) {
-				final Result<K, Void, ? extends CompactSetNode<K>> nestedResult = node2.removed(
-								mutator, key, keyHash, shift + BIT_PARTITION_SIZE);
-
-				if (nestedResult.isModified()) {
-					final CompactSetNode<K> updatedNode = nestedResult.getNode();
-
-					switch (updatedNode.sizePredicate()) {
-					case SIZE_ONE:
-						// inline sub-node value
-						result = Result.modified(removeNode2AndInlineValue(mutator, mask,
-										updatedNode.headKey()));
-						break;
-
-					case SIZE_MORE_THAN_ONE:
-						// update node2
-						result = Result.modified(valNodeOf(mutator, npos1, node1, mask, updatedNode,
-										npos3, node3, npos4, node4));
-						break;
-
-					default:
-						throw new IllegalStateException("Size predicate violates node invariant.");
-					}
-				} else {
-					result = Result.unchanged(this);
-				}
-			} else if (mask == npos3) {
-				final Result<K, Void, ? extends CompactSetNode<K>> nestedResult = node3.removed(
-								mutator, key, keyHash, shift + BIT_PARTITION_SIZE);
-
-				if (nestedResult.isModified()) {
-					final CompactSetNode<K> updatedNode = nestedResult.getNode();
-
-					switch (updatedNode.sizePredicate()) {
-					case SIZE_ONE:
-						// inline sub-node value
-						result = Result.modified(removeNode3AndInlineValue(mutator, mask,
-										updatedNode.headKey()));
-						break;
-
-					case SIZE_MORE_THAN_ONE:
-						// update node3
-						result = Result.modified(valNodeOf(mutator, npos1, node1, npos2, node2, mask,
-										updatedNode, npos4, node4));
-						break;
-
-					default:
-						throw new IllegalStateException("Size predicate violates node invariant.");
-					}
-				} else {
-					result = Result.unchanged(this);
-				}
-			} else if (mask == npos4) {
-				final Result<K, Void, ? extends CompactSetNode<K>> nestedResult = node4.removed(
-								mutator, key, keyHash, shift + BIT_PARTITION_SIZE);
-
-				if (nestedResult.isModified()) {
-					final CompactSetNode<K> updatedNode = nestedResult.getNode();
-
-					switch (updatedNode.sizePredicate()) {
-					case SIZE_ONE:
-						// inline sub-node value
-						result = Result.modified(removeNode4AndInlineValue(mutator, mask,
-										updatedNode.headKey()));
-						break;
-
-					case SIZE_MORE_THAN_ONE:
-						// update node4
-						result = Result.modified(valNodeOf(mutator, npos1, node1, npos2, node2, npos3,
-										node3, mask, updatedNode));
-						break;
-
-					default:
-						throw new IllegalStateException("Size predicate violates node invariant.");
-					}
-				} else {
-					result = Result.unchanged(this);
-				}
-			} else {
-				result = Result.unchanged(this);
-			}
-
-			return result;
-		}
-
-		@Override
-		Result<K, Void, ? extends CompactSetNode<K>> removed(AtomicReference<Thread> mutator, K key,
-						int keyHash, int shift, Comparator<Object> cmp) {
-			final byte mask = (byte) ((keyHash >>> shift) & BIT_PARTITION_MASK);
-			final Result<K, Void, ? extends CompactSetNode<K>> result;
-
-			if (mask == npos1) {
-				final Result<K, Void, ? extends CompactSetNode<K>> nestedResult = node1.removed(
-								mutator, key, keyHash, shift + BIT_PARTITION_SIZE, cmp);
-
-				if (nestedResult.isModified()) {
-					final CompactSetNode<K> updatedNode = nestedResult.getNode();
-
-					switch (updatedNode.sizePredicate()) {
-					case SIZE_ONE:
-						// inline sub-node value
-						result = Result.modified(removeNode1AndInlineValue(mutator, mask,
-										updatedNode.headKey()));
-						break;
-
-					case SIZE_MORE_THAN_ONE:
-						// update node1
-						result = Result.modified(valNodeOf(mutator, mask, updatedNode, npos2, node2,
-										npos3, node3, npos4, node4));
-						break;
-
-					default:
-						throw new IllegalStateException("Size predicate violates node invariant.");
-					}
-				} else {
-					result = Result.unchanged(this);
-				}
-			} else if (mask == npos2) {
-				final Result<K, Void, ? extends CompactSetNode<K>> nestedResult = node2.removed(
-								mutator, key, keyHash, shift + BIT_PARTITION_SIZE, cmp);
-
-				if (nestedResult.isModified()) {
-					final CompactSetNode<K> updatedNode = nestedResult.getNode();
-
-					switch (updatedNode.sizePredicate()) {
-					case SIZE_ONE:
-						// inline sub-node value
-						result = Result.modified(removeNode2AndInlineValue(mutator, mask,
-										updatedNode.headKey()));
-						break;
-
-					case SIZE_MORE_THAN_ONE:
-						// update node2
-						result = Result.modified(valNodeOf(mutator, npos1, node1, mask, updatedNode,
-										npos3, node3, npos4, node4));
-						break;
-
-					default:
-						throw new IllegalStateException("Size predicate violates node invariant.");
-					}
-				} else {
-					result = Result.unchanged(this);
-				}
-			} else if (mask == npos3) {
-				final Result<K, Void, ? extends CompactSetNode<K>> nestedResult = node3.removed(
-								mutator, key, keyHash, shift + BIT_PARTITION_SIZE, cmp);
-
-				if (nestedResult.isModified()) {
-					final CompactSetNode<K> updatedNode = nestedResult.getNode();
-
-					switch (updatedNode.sizePredicate()) {
-					case SIZE_ONE:
-						// inline sub-node value
-						result = Result.modified(removeNode3AndInlineValue(mutator, mask,
-										updatedNode.headKey()));
-						break;
-
-					case SIZE_MORE_THAN_ONE:
-						// update node3
-						result = Result.modified(valNodeOf(mutator, npos1, node1, npos2, node2, mask,
-										updatedNode, npos4, node4));
-						break;
-
-					default:
-						throw new IllegalStateException("Size predicate violates node invariant.");
-					}
-				} else {
-					result = Result.unchanged(this);
-				}
-			} else if (mask == npos4) {
-				final Result<K, Void, ? extends CompactSetNode<K>> nestedResult = node4.removed(
-								mutator, key, keyHash, shift + BIT_PARTITION_SIZE, cmp);
-
-				if (nestedResult.isModified()) {
-					final CompactSetNode<K> updatedNode = nestedResult.getNode();
-
-					switch (updatedNode.sizePredicate()) {
-					case SIZE_ONE:
-						// inline sub-node value
-						result = Result.modified(removeNode4AndInlineValue(mutator, mask,
-										updatedNode.headKey()));
-						break;
-
-					case SIZE_MORE_THAN_ONE:
-						// update node4
-						result = Result.modified(valNodeOf(mutator, npos1, node1, npos2, node2, npos3,
-										node3, mask, updatedNode));
-						break;
-
-					default:
-						throw new IllegalStateException("Size predicate violates node invariant.");
-					}
-				} else {
-					result = Result.unchanged(this);
-				}
-			} else {
-				result = Result.unchanged(this);
-			}
-
-			return result;
-		}
-
-		private CompactSetNode<K> inlineValue(AtomicReference<Thread> mutator, byte mask, K key) {
-			return valNodeOf(mutator, mask, key, npos1, node1, npos2, node2, npos3, node3, npos4, node4);
-		}
-
-		private CompactSetNode<K> removeNode1AndInlineValue(AtomicReference<Thread> mutator, byte mask,
-						K key) {
-			return valNodeOf(mutator, mask, key, npos2, node2, npos3, node3, npos4, node4);
-		}
-
-		private CompactSetNode<K> removeNode2AndInlineValue(AtomicReference<Thread> mutator, byte mask,
-						K key) {
-			return valNodeOf(mutator, mask, key, npos1, node1, npos3, node3, npos4, node4);
-		}
-
-		private CompactSetNode<K> removeNode3AndInlineValue(AtomicReference<Thread> mutator, byte mask,
-						K key) {
-			return valNodeOf(mutator, mask, key, npos1, node1, npos2, node2, npos4, node4);
-		}
-
-		private CompactSetNode<K> removeNode4AndInlineValue(AtomicReference<Thread> mutator, byte mask,
-						K key) {
-			return valNodeOf(mutator, mask, key, npos1, node1, npos2, node2, npos3, node3);
-		}
-
-		@Override
-		boolean containsKey(Object key, int keyHash, int shift) {
-			final byte mask = (byte) ((keyHash >>> shift) & BIT_PARTITION_MASK);
-
-			if (mask == npos1) {
-				return node1.containsKey(key, keyHash, shift + BIT_PARTITION_SIZE);
-			} else if (mask == npos2) {
-				return node2.containsKey(key, keyHash, shift + BIT_PARTITION_SIZE);
-			} else if (mask == npos3) {
-				return node3.containsKey(key, keyHash, shift + BIT_PARTITION_SIZE);
-			} else if (mask == npos4) {
-				return node4.containsKey(key, keyHash, shift + BIT_PARTITION_SIZE);
-			} else {
-				return false;
-			}
-		}
-
-		@Override
-		boolean containsKey(Object key, int keyHash, int shift, Comparator<Object> cmp) {
-			final byte mask = (byte) ((keyHash >>> shift) & BIT_PARTITION_MASK);
-
-			if (mask == npos1) {
-				return node1.containsKey(key, keyHash, shift + BIT_PARTITION_SIZE, cmp);
-			} else if (mask == npos2) {
-				return node2.containsKey(key, keyHash, shift + BIT_PARTITION_SIZE, cmp);
-			} else if (mask == npos3) {
-				return node3.containsKey(key, keyHash, shift + BIT_PARTITION_SIZE, cmp);
-			} else if (mask == npos4) {
-				return node4.containsKey(key, keyHash, shift + BIT_PARTITION_SIZE, cmp);
-			} else {
-				return false;
-			}
-		}
-
-		@Override
-		Optional<K> findByKey(Object key, int keyHash, int shift) {
-			final byte mask = (byte) ((keyHash >>> shift) & BIT_PARTITION_MASK);
-
-			if (mask == npos1) {
-				return node1.findByKey(key, keyHash, shift + BIT_PARTITION_SIZE);
-			} else if (mask == npos2) {
-				return node2.findByKey(key, keyHash, shift + BIT_PARTITION_SIZE);
-			} else if (mask == npos3) {
-				return node3.findByKey(key, keyHash, shift + BIT_PARTITION_SIZE);
-			} else if (mask == npos4) {
-				return node4.findByKey(key, keyHash, shift + BIT_PARTITION_SIZE);
-			} else {
-				return Optional.empty();
-			}
-		}
-
-		@Override
-		Optional<K> findByKey(Object key, int keyHash, int shift, Comparator<Object> cmp) {
-			final byte mask = (byte) ((keyHash >>> shift) & BIT_PARTITION_MASK);
-
-			if (mask == npos1) {
-				return node1.findByKey(key, keyHash, shift + BIT_PARTITION_SIZE, cmp);
-			} else if (mask == npos2) {
-				return node2.findByKey(key, keyHash, shift + BIT_PARTITION_SIZE, cmp);
-			} else if (mask == npos3) {
-				return node3.findByKey(key, keyHash, shift + BIT_PARTITION_SIZE, cmp);
-			} else if (mask == npos4) {
-				return node4.findByKey(key, keyHash, shift + BIT_PARTITION_SIZE, cmp);
-			} else {
-				return Optional.empty();
-			}
-		}
-
-		@SuppressWarnings("unchecked")
-		@Override
-		Iterator<CompactSetNode<K>> nodeIterator() {
-			return ArrayIterator.<CompactSetNode<K>> of(new CompactSetNode[] { node1, node2, node3,
-							node4 });
-		}
-
-		@Override
-		boolean hasNodes() {
-			return true;
-		}
-
-		@Override
-		int nodeArity() {
-			return 4;
-		}
-
-		@Override
-		SupplierIterator<K, K> payloadIterator() {
-			return EmptySupplierIterator.emptyIterator();
-		}
-
-		@Override
-		boolean hasPayload() {
-			return false;
-		}
-
-		@Override
-		int payloadArity() {
-			return 0;
-		}
-
-		@Override
-		K headKey() {
-			throw new UnsupportedOperationException("Node does not directly contain a key.");
-		}
-
-		@Override
-		AbstractSetNode<K> getNode(int index) {
-			switch (index) {
-			case 0:
-				return node1;
-			case 1:
-				return node2;
-			case 2:
-				return node3;
-			case 3:
-				return node4;
-			default:
-				throw new IllegalStateException("Index out of range.");
-			}
-		}
-
-		@Override
-		K getKey(int index) {
-			throw new IllegalStateException("Index out of range.");
-		}
-
-		@Override
-		byte sizePredicate() {
-			return SIZE_MORE_THAN_ONE;
-		}
-
-		@Override
-		public int hashCode() {
-			final int prime = 31;
-			int result = 1;
-
-			result = prime * result + npos1;
-			result = prime * result + node1.hashCode();
-
-			result = prime * result + npos2;
-			result = prime * result + node2.hashCode();
-
-			result = prime * result + npos3;
-			result = prime * result + node3.hashCode();
-
-			result = prime * result + npos4;
-			result = prime * result + node4.hashCode();
-
-			return result;
-		}
-
-		@Override
-		public boolean equals(Object other) {
-			if (null == other) {
-				return false;
-			}
-			if (this == other) {
-				return true;
-			}
-			if (getClass() != other.getClass()) {
-				return false;
-			}
-			Set0To4Node<?> that = (Set0To4Node<?>) other;
-
-			if (npos1 != that.npos1) {
-				return false;
-			}
-			if (!node1.equals(that.node1)) {
-				return false;
-			}
-			if (npos2 != that.npos2) {
-				return false;
-			}
-			if (!node2.equals(that.node2)) {
-				return false;
-			}
-			if (npos3 != that.npos3) {
-				return false;
-			}
-			if (!node3.equals(that.node3)) {
-				return false;
-			}
-			if (npos4 != that.npos4) {
-				return false;
-			}
-			if (!node4.equals(that.node4)) {
-				return false;
-			}
-
-			return true;
-		}
-
-		@Override
-		public String toString() {
-			return String.format("[@%d: %s, @%d: %s, @%d: %s, @%d: %s]", npos1, node1, npos2, node2,
-							npos3, node3, npos4, node4);
-		}
-
-	}
-
-	private static final class Set1To0Node<K> extends CompactSetNode<K> {
-
-		private final byte pos1;
-		private final K key1;
-
-		Set1To0Node(final AtomicReference<Thread> mutator, final byte pos1, final K key1) {
-
-			this.pos1 = pos1;
-			this.key1 = key1;
-
-			assert nodeInvariant();
-			assert USE_SPECIALIAZIONS;
-		}
-
-		@Override
-		Result<K, Void, ? extends CompactSetNode<K>> updated(AtomicReference<Thread> mutator, K key,
-						int keyHash, Void val, int shift) {
-			final byte mask = (byte) ((keyHash >>> shift) & BIT_PARTITION_MASK);
-			final Result<K, Void, ? extends CompactSetNode<K>> result;
-
-			if (mask == pos1) {
-				if (key.equals(key1)) {
-					result = Result.unchanged(this);
-				} else {
-					// merge into node
-					final CompactSetNode<K> node = mergeNodes(key1, key1.hashCode(), key, keyHash,
-									shift + BIT_PARTITION_SIZE);
-
-					result = Result.modified(valNodeOf(mutator, mask, node));
-				}
-			} else {
-				// no value
-				result = Result.modified(inlineValue(mutator, mask, key));
-			}
-
-			return result;
-		}
-
-		@Override
-		Result<K, Void, ? extends CompactSetNode<K>> updated(AtomicReference<Thread> mutator, K key,
-						int keyHash, Void val, int shift, Comparator<Object> cmp) {
-			final byte mask = (byte) ((keyHash >>> shift) & BIT_PARTITION_MASK);
-			final Result<K, Void, ? extends CompactSetNode<K>> result;
-
-			if (mask == pos1) {
-				if (cmp.compare(key, key1) == 0) {
-					result = Result.unchanged(this);
-				} else {
-					// merge into node
-					final CompactSetNode<K> node = mergeNodes(key1, key1.hashCode(), key, keyHash,
-									shift + BIT_PARTITION_SIZE);
-
-					result = Result.modified(valNodeOf(mutator, mask, node));
-				}
-			} else {
-				// no value
-				result = Result.modified(inlineValue(mutator, mask, key));
-			}
-
-			return result;
-		}
-
-		@Override
-		Result<K, Void, ? extends CompactSetNode<K>> removed(AtomicReference<Thread> mutator, K key,
-						int keyHash, int shift) {
-			final byte mask = (byte) ((keyHash >>> shift) & BIT_PARTITION_MASK);
-			final Result<K, Void, ? extends CompactSetNode<K>> result;
-
-			if (mask == pos1) {
-				if (key.equals(key1)) {
-					// remove key1, val1
-					result = Result.modified(CompactSetNode.<K> valNodeOf(mutator));
-				} else {
-					result = Result.unchanged(this);
-				}
-			} else {
-				result = Result.unchanged(this);
-			}
-
-			return result;
-		}
-
-		@Override
-		Result<K, Void, ? extends CompactSetNode<K>> removed(AtomicReference<Thread> mutator, K key,
-						int keyHash, int shift, Comparator<Object> cmp) {
-			final byte mask = (byte) ((keyHash >>> shift) & BIT_PARTITION_MASK);
-			final Result<K, Void, ? extends CompactSetNode<K>> result;
-
-			if (mask == pos1) {
-				if (cmp.compare(key, key1) == 0) {
-					// remove key1, val1
-					result = Result.modified(CompactSetNode.<K> valNodeOf(mutator));
-				} else {
-					result = Result.unchanged(this);
-				}
-			} else {
-				result = Result.unchanged(this);
-			}
-
-			return result;
-		}
-
-		private CompactSetNode<K> inlineValue(AtomicReference<Thread> mutator, byte mask, K key) {
-			if (mask < pos1) {
-				return valNodeOf(mutator, mask, key, pos1, key1);
-			} else {
-				return valNodeOf(mutator, pos1, key1, mask, key);
-			}
-		}
-
-		@Override
-		boolean containsKey(Object key, int keyHash, int shift) {
-			final byte mask = (byte) ((keyHash >>> shift) & BIT_PARTITION_MASK);
-
-			if (mask == pos1) {
-				return key.equals(key1);
-			} else {
-				return false;
-			}
-		}
-
-		@Override
-		boolean containsKey(Object key, int keyHash, int shift, Comparator<Object> cmp) {
-			final byte mask = (byte) ((keyHash >>> shift) & BIT_PARTITION_MASK);
-
-			if (mask == pos1) {
-				return cmp.compare(key, key1) == 0;
-			} else {
-				return false;
-			}
-		}
-
-		@Override
-		Optional<K> findByKey(Object key, int keyHash, int shift) {
-			final byte mask = (byte) ((keyHash >>> shift) & BIT_PARTITION_MASK);
-
-			if (mask == pos1 && key.equals(key1)) {
-				return Optional.of(key1);
-			} else {
-				return Optional.empty();
-			}
-		}
-
-		@Override
-		Optional<K> findByKey(Object key, int keyHash, int shift, Comparator<Object> cmp) {
-			final byte mask = (byte) ((keyHash >>> shift) & BIT_PARTITION_MASK);
-
-			if (mask == pos1 && cmp.compare(key, key1) == 0) {
-				return Optional.of(key1);
-			} else {
-				return Optional.empty();
-			}
-		}
-
-		@SuppressWarnings("unchecked")
-		@Override
-		Iterator<CompactSetNode<K>> nodeIterator() {
-			return Collections.emptyIterator();
-		}
-
-		@Override
-		boolean hasNodes() {
-			return false;
-		}
-
-		@Override
-		int nodeArity() {
-			return 0;
-		}
-
-		@Override
-		SupplierIterator<K, K> payloadIterator() {
-			return ArrayKeyValueSupplierIterator.of(new Object[] { key1, key1 });
-		}
-
-		@Override
-		boolean hasPayload() {
-			return true;
-		}
-
-		@Override
-		int payloadArity() {
-			return 1;
-		}
-
-		@Override
-		K headKey() {
-			return key1;
-		}
-
-		@Override
-		AbstractSetNode<K> getNode(int index) {
-			throw new IllegalStateException("Index out of range.");
-		}
-
-		@Override
-		K getKey(int index) {
-			switch (index) {
-			case 0:
-				return key1;
-			default:
-				throw new IllegalStateException("Index out of range.");
-			}
-		}
-
-		@Override
-		byte sizePredicate() {
-			return SIZE_ONE;
-		}
-
-		@Override
-		public int hashCode() {
-			final int prime = 31;
-			int result = 1;
-
-			result = prime * result + pos1;
-			result = prime * result + key1.hashCode();
-
-			return result;
-		}
-
-		@Override
-		public boolean equals(Object other) {
-			if (null == other) {
-				return false;
-			}
-			if (this == other) {
-				return true;
-			}
-			if (getClass() != other.getClass()) {
-				return false;
-			}
-			Set1To0Node<?> that = (Set1To0Node<?>) other;
-
-			if (pos1 != that.pos1) {
-				return false;
-			}
-			if (!key1.equals(that.key1)) {
-				return false;
-			}
-
-			return true;
-		}
-
-		@Override
-		public String toString() {
-			return String.format("[@%d: %s]", pos1, key1);
-		}
-
-	}
-
-	private static final class Set1To1Node<K> extends CompactSetNode<K> {
-
-		private final byte pos1;
-		private final K key1;
-
-		private final byte npos1;
-		private final CompactSetNode<K> node1;
-
-		Set1To1Node(final AtomicReference<Thread> mutator, final byte pos1, final K key1,
-						final byte npos1, final CompactSetNode<K> node1) {
-
-			this.pos1 = pos1;
-			this.key1 = key1;
-
-			this.npos1 = npos1;
-			this.node1 = node1;
-
-			assert nodeInvariant();
-			assert USE_SPECIALIAZIONS;
-		}
-
-		@Override
-		Result<K, Void, ? extends CompactSetNode<K>> updated(AtomicReference<Thread> mutator, K key,
-						int keyHash, Void val, int shift) {
-			final byte mask = (byte) ((keyHash >>> shift) & BIT_PARTITION_MASK);
-			final Result<K, Void, ? extends CompactSetNode<K>> result;
-
-			if (mask == pos1) {
-				if (key.equals(key1)) {
-					result = Result.unchanged(this);
-				} else {
-					// merge into node
-					final CompactSetNode<K> node = mergeNodes(key1, key1.hashCode(), key, keyHash,
-									shift + BIT_PARTITION_SIZE);
-
-					if (mask < npos1) {
-						result = Result.modified(valNodeOf(mutator, mask, node, npos1, node1));
-					} else {
-						result = Result.modified(valNodeOf(mutator, npos1, node1, mask, node));
-					}
-				}
-			} else if (mask == npos1) {
-				final Result<K, Void, ? extends CompactSetNode<K>> nestedResult = node1.updated(
-								mutator, key, keyHash, val, shift + BIT_PARTITION_SIZE);
-
-				if (nestedResult.isModified()) {
-					final CompactSetNode<K> thisNew = valNodeOf(mutator, pos1, key1, mask,
-									nestedResult.getNode());
-					result = Result.modified(thisNew);
-				} else {
-					result = Result.unchanged(this);
-				}
-			} else {
-				// no value
-				result = Result.modified(inlineValue(mutator, mask, key));
-			}
-
-			return result;
-		}
-
-		@Override
-		Result<K, Void, ? extends CompactSetNode<K>> updated(AtomicReference<Thread> mutator, K key,
-						int keyHash, Void val, int shift, Comparator<Object> cmp) {
-			final byte mask = (byte) ((keyHash >>> shift) & BIT_PARTITION_MASK);
-			final Result<K, Void, ? extends CompactSetNode<K>> result;
-
-			if (mask == pos1) {
-				if (cmp.compare(key, key1) == 0) {
-					result = Result.unchanged(this);
-				} else {
-					// merge into node
-					final CompactSetNode<K> node = mergeNodes(key1, key1.hashCode(), key, keyHash,
-									shift + BIT_PARTITION_SIZE);
-
-					if (mask < npos1) {
-						result = Result.modified(valNodeOf(mutator, mask, node, npos1, node1));
-					} else {
-						result = Result.modified(valNodeOf(mutator, npos1, node1, mask, node));
-					}
-				}
-			} else if (mask == npos1) {
-				final Result<K, Void, ? extends CompactSetNode<K>> nestedResult = node1.updated(
-								mutator, key, keyHash, val, shift + BIT_PARTITION_SIZE, cmp);
-
-				if (nestedResult.isModified()) {
-					final CompactSetNode<K> thisNew = valNodeOf(mutator, pos1, key1, mask,
-									nestedResult.getNode());
-					result = Result.modified(thisNew);
-				} else {
-					result = Result.unchanged(this);
-				}
-			} else {
-				// no value
-				result = Result.modified(inlineValue(mutator, mask, key));
-			}
-
-			return result;
-		}
-
-		@Override
-		Result<K, Void, ? extends CompactSetNode<K>> removed(AtomicReference<Thread> mutator, K key,
-						int keyHash, int shift) {
-			final byte mask = (byte) ((keyHash >>> shift) & BIT_PARTITION_MASK);
-			final Result<K, Void, ? extends CompactSetNode<K>> result;
-
-			if (mask == pos1) {
-				if (key.equals(key1)) {
-					// remove key1, val1
-					result = Result.modified(valNodeOf(mutator, npos1, node1));
-				} else {
-					result = Result.unchanged(this);
-				}
-			} else if (mask == npos1) {
-				final Result<K, Void, ? extends CompactSetNode<K>> nestedResult = node1.removed(
-								mutator, key, keyHash, shift + BIT_PARTITION_SIZE);
-
-				if (nestedResult.isModified()) {
-					final CompactSetNode<K> updatedNode = nestedResult.getNode();
-
-					switch (updatedNode.sizePredicate()) {
-					case SIZE_ONE:
-						// inline sub-node value
-						result = Result.modified(removeNode1AndInlineValue(mutator, mask,
-										updatedNode.headKey()));
-						break;
-
-					case SIZE_MORE_THAN_ONE:
-						// update node1
-						result = Result.modified(valNodeOf(mutator, pos1, key1, mask, updatedNode));
-						break;
-
-					default:
-						throw new IllegalStateException("Size predicate violates node invariant.");
-					}
-				} else {
-					result = Result.unchanged(this);
-				}
-			} else {
-				result = Result.unchanged(this);
-			}
-
-			return result;
-		}
-
-		@Override
-		Result<K, Void, ? extends CompactSetNode<K>> removed(AtomicReference<Thread> mutator, K key,
-						int keyHash, int shift, Comparator<Object> cmp) {
-			final byte mask = (byte) ((keyHash >>> shift) & BIT_PARTITION_MASK);
-			final Result<K, Void, ? extends CompactSetNode<K>> result;
-
-			if (mask == pos1) {
-				if (cmp.compare(key, key1) == 0) {
-					// remove key1, val1
-					result = Result.modified(valNodeOf(mutator, npos1, node1));
-				} else {
-					result = Result.unchanged(this);
-				}
-			} else if (mask == npos1) {
-				final Result<K, Void, ? extends CompactSetNode<K>> nestedResult = node1.removed(
-								mutator, key, keyHash, shift + BIT_PARTITION_SIZE, cmp);
-
-				if (nestedResult.isModified()) {
-					final CompactSetNode<K> updatedNode = nestedResult.getNode();
-
-					switch (updatedNode.sizePredicate()) {
-					case SIZE_ONE:
-						// inline sub-node value
-						result = Result.modified(removeNode1AndInlineValue(mutator, mask,
-										updatedNode.headKey()));
-						break;
-
-					case SIZE_MORE_THAN_ONE:
-						// update node1
-						result = Result.modified(valNodeOf(mutator, pos1, key1, mask, updatedNode));
-						break;
-
-					default:
-						throw new IllegalStateException("Size predicate violates node invariant.");
-					}
-				} else {
-					result = Result.unchanged(this);
-				}
-			} else {
-				result = Result.unchanged(this);
-			}
-
-			return result;
-		}
-
-		private CompactSetNode<K> inlineValue(AtomicReference<Thread> mutator, byte mask, K key) {
-			if (mask < pos1) {
-				return valNodeOf(mutator, mask, key, pos1, key1, npos1, node1);
-			} else {
-				return valNodeOf(mutator, pos1, key1, mask, key, npos1, node1);
-			}
-		}
-
-		private CompactSetNode<K> removeNode1AndInlineValue(AtomicReference<Thread> mutator, byte mask,
-						K key) {
-			if (mask < pos1) {
-				return valNodeOf(mutator, mask, key, pos1, key1);
-			} else {
-				return valNodeOf(mutator, pos1, key1, mask, key);
-			}
-		}
-
-		@Override
-		boolean containsKey(Object key, int keyHash, int shift) {
-			final byte mask = (byte) ((keyHash >>> shift) & BIT_PARTITION_MASK);
-
-			if (mask == pos1) {
-				return key.equals(key1);
-			} else if (mask == npos1) {
-				return node1.containsKey(key, keyHash, shift + BIT_PARTITION_SIZE);
-			} else {
-				return false;
-			}
-		}
-
-		@Override
-		boolean containsKey(Object key, int keyHash, int shift, Comparator<Object> cmp) {
-			final byte mask = (byte) ((keyHash >>> shift) & BIT_PARTITION_MASK);
-
-			if (mask == pos1) {
-				return cmp.compare(key, key1) == 0;
-			} else if (mask == npos1) {
-				return node1.containsKey(key, keyHash, shift + BIT_PARTITION_SIZE, cmp);
-			} else {
-				return false;
-			}
-		}
-
-		@Override
-		Optional<K> findByKey(Object key, int keyHash, int shift) {
-			final byte mask = (byte) ((keyHash >>> shift) & BIT_PARTITION_MASK);
-
-			if (mask == pos1 && key.equals(key1)) {
-				return Optional.of(key1);
-			} else if (mask == npos1) {
-				return node1.findByKey(key, keyHash, shift + BIT_PARTITION_SIZE);
-			} else {
-				return Optional.empty();
-			}
-		}
-
-		@Override
-		Optional<K> findByKey(Object key, int keyHash, int shift, Comparator<Object> cmp) {
-			final byte mask = (byte) ((keyHash >>> shift) & BIT_PARTITION_MASK);
-
-			if (mask == pos1 && cmp.compare(key, key1) == 0) {
-				return Optional.of(key1);
-			} else if (mask == npos1) {
-				return node1.findByKey(key, keyHash, shift + BIT_PARTITION_SIZE, cmp);
-			} else {
-				return Optional.empty();
-			}
-		}
-
-		@SuppressWarnings("unchecked")
-		@Override
-		Iterator<CompactSetNode<K>> nodeIterator() {
-			return ArrayIterator.<CompactSetNode<K>> of(new CompactSetNode[] { node1 });
-		}
-
-		@Override
-		boolean hasNodes() {
-			return true;
-		}
-
-		@Override
-		int nodeArity() {
-			return 1;
-		}
-
-		@Override
-		SupplierIterator<K, K> payloadIterator() {
-			return ArrayKeyValueSupplierIterator.of(new Object[] { key1, key1 });
-		}
-
-		@Override
-		boolean hasPayload() {
-			return true;
-		}
-
-		@Override
-		int payloadArity() {
-			return 1;
-		}
-
-		@Override
-		K headKey() {
-			return key1;
-		}
-
-		@Override
-		AbstractSetNode<K> getNode(int index) {
-			switch (index) {
-			case 0:
-				return node1;
-			default:
-				throw new IllegalStateException("Index out of range.");
-			}
-		}
-
-		@Override
-		K getKey(int index) {
-			switch (index) {
-			case 0:
-				return key1;
-			default:
-				throw new IllegalStateException("Index out of range.");
-			}
-		}
-
-		@Override
-		byte sizePredicate() {
-			return SIZE_MORE_THAN_ONE;
-		}
-
-		@Override
-		public int hashCode() {
-			final int prime = 31;
-			int result = 1;
-
-			result = prime * result + pos1;
-			result = prime * result + key1.hashCode();
-
-			result = prime * result + npos1;
-			result = prime * result + node1.hashCode();
-
-			return result;
-		}
-
-		@Override
-		public boolean equals(Object other) {
-			if (null == other) {
-				return false;
-			}
-			if (this == other) {
-				return true;
-			}
-			if (getClass() != other.getClass()) {
-				return false;
-			}
-			Set1To1Node<?> that = (Set1To1Node<?>) other;
-
-			if (pos1 != that.pos1) {
-				return false;
-			}
-			if (!key1.equals(that.key1)) {
-				return false;
-			}
-
-			if (npos1 != that.npos1) {
-				return false;
-			}
-			if (!node1.equals(that.node1)) {
-				return false;
-			}
-
-			return true;
-		}
-
-		@Override
-		public String toString() {
-			return String.format("[@%d: %s, @%d: %s]", pos1, key1, npos1, node1);
-		}
-
-	}
-
-	private static final class Set1To2Node<K> extends CompactSetNode<K> {
-
-		private final byte pos1;
-		private final K key1;
-
-		private final byte npos1;
-		private final CompactSetNode<K> node1;
-
-		private final byte npos2;
-		private final CompactSetNode<K> node2;
-
-		Set1To2Node(final AtomicReference<Thread> mutator, final byte pos1, final K key1,
-						final byte npos1, final CompactSetNode<K> node1, final byte npos2,
-						final CompactSetNode<K> node2) {
-
-			this.pos1 = pos1;
-			this.key1 = key1;
-
-			this.npos1 = npos1;
-			this.node1 = node1;
-
-			this.npos2 = npos2;
-			this.node2 = node2;
-
-			assert nodeInvariant();
-			assert USE_SPECIALIAZIONS;
-		}
-
-		@Override
-		Result<K, Void, ? extends CompactSetNode<K>> updated(AtomicReference<Thread> mutator, K key,
-						int keyHash, Void val, int shift) {
-			final byte mask = (byte) ((keyHash >>> shift) & BIT_PARTITION_MASK);
-			final Result<K, Void, ? extends CompactSetNode<K>> result;
-
-			if (mask == pos1) {
-				if (key.equals(key1)) {
-					result = Result.unchanged(this);
-				} else {
-					// merge into node
-					final CompactSetNode<K> node = mergeNodes(key1, key1.hashCode(), key, keyHash,
-									shift + BIT_PARTITION_SIZE);
-
-					if (mask < npos1) {
-						result = Result.modified(valNodeOf(mutator, mask, node, npos1, node1, npos2,
-										node2));
-					} else if (mask < npos2) {
-						result = Result.modified(valNodeOf(mutator, npos1, node1, mask, node, npos2,
-										node2));
-					} else {
-						result = Result.modified(valNodeOf(mutator, npos1, node1, npos2, node2, mask,
-										node));
-					}
-				}
-			} else if (mask == npos1) {
-				final Result<K, Void, ? extends CompactSetNode<K>> nestedResult = node1.updated(
-								mutator, key, keyHash, val, shift + BIT_PARTITION_SIZE);
-
-				if (nestedResult.isModified()) {
-					final CompactSetNode<K> thisNew = valNodeOf(mutator, pos1, key1, mask,
-									nestedResult.getNode(), npos2, node2);
-					result = Result.modified(thisNew);
-				} else {
-					result = Result.unchanged(this);
-				}
-			} else if (mask == npos2) {
-				final Result<K, Void, ? extends CompactSetNode<K>> nestedResult = node2.updated(
-								mutator, key, keyHash, val, shift + BIT_PARTITION_SIZE);
-
-				if (nestedResult.isModified()) {
-					final CompactSetNode<K> thisNew = valNodeOf(mutator, pos1, key1, npos1, node1,
-									mask, nestedResult.getNode());
-					result = Result.modified(thisNew);
-				} else {
-					result = Result.unchanged(this);
-				}
-			} else {
-				// no value
-				result = Result.modified(inlineValue(mutator, mask, key));
-			}
-
-			return result;
-		}
-
-		@Override
-		Result<K, Void, ? extends CompactSetNode<K>> updated(AtomicReference<Thread> mutator, K key,
-						int keyHash, Void val, int shift, Comparator<Object> cmp) {
-			final byte mask = (byte) ((keyHash >>> shift) & BIT_PARTITION_MASK);
-			final Result<K, Void, ? extends CompactSetNode<K>> result;
-
-			if (mask == pos1) {
-				if (cmp.compare(key, key1) == 0) {
-					result = Result.unchanged(this);
-				} else {
-					// merge into node
-					final CompactSetNode<K> node = mergeNodes(key1, key1.hashCode(), key, keyHash,
-									shift + BIT_PARTITION_SIZE);
-
-					if (mask < npos1) {
-						result = Result.modified(valNodeOf(mutator, mask, node, npos1, node1, npos2,
-										node2));
-					} else if (mask < npos2) {
-						result = Result.modified(valNodeOf(mutator, npos1, node1, mask, node, npos2,
-										node2));
-					} else {
-						result = Result.modified(valNodeOf(mutator, npos1, node1, npos2, node2, mask,
-										node));
-					}
-				}
-			} else if (mask == npos1) {
-				final Result<K, Void, ? extends CompactSetNode<K>> nestedResult = node1.updated(
-								mutator, key, keyHash, val, shift + BIT_PARTITION_SIZE, cmp);
-
-				if (nestedResult.isModified()) {
-					final CompactSetNode<K> thisNew = valNodeOf(mutator, pos1, key1, mask,
-									nestedResult.getNode(), npos2, node2);
-					result = Result.modified(thisNew);
-				} else {
-					result = Result.unchanged(this);
-				}
-			} else if (mask == npos2) {
-				final Result<K, Void, ? extends CompactSetNode<K>> nestedResult = node2.updated(
-								mutator, key, keyHash, val, shift + BIT_PARTITION_SIZE, cmp);
-
-				if (nestedResult.isModified()) {
-					final CompactSetNode<K> thisNew = valNodeOf(mutator, pos1, key1, npos1, node1,
-									mask, nestedResult.getNode());
-					result = Result.modified(thisNew);
-				} else {
-					result = Result.unchanged(this);
-				}
-			} else {
-				// no value
-				result = Result.modified(inlineValue(mutator, mask, key));
-			}
-
-			return result;
-		}
-
-		@Override
-		Result<K, Void, ? extends CompactSetNode<K>> removed(AtomicReference<Thread> mutator, K key,
-						int keyHash, int shift) {
-			final byte mask = (byte) ((keyHash >>> shift) & BIT_PARTITION_MASK);
-			final Result<K, Void, ? extends CompactSetNode<K>> result;
-
-			if (mask == pos1) {
-				if (key.equals(key1)) {
-					// remove key1, val1
-					result = Result.modified(valNodeOf(mutator, npos1, node1, npos2, node2));
-				} else {
-					result = Result.unchanged(this);
-				}
-			} else if (mask == npos1) {
-				final Result<K, Void, ? extends CompactSetNode<K>> nestedResult = node1.removed(
-								mutator, key, keyHash, shift + BIT_PARTITION_SIZE);
-
-				if (nestedResult.isModified()) {
-					final CompactSetNode<K> updatedNode = nestedResult.getNode();
-
-					switch (updatedNode.sizePredicate()) {
-					case SIZE_ONE:
-						// inline sub-node value
-						result = Result.modified(removeNode1AndInlineValue(mutator, mask,
-										updatedNode.headKey()));
-						break;
-
-					case SIZE_MORE_THAN_ONE:
-						// update node1
-						result = Result.modified(valNodeOf(mutator, pos1, key1, mask, updatedNode,
-										npos2, node2));
-						break;
-
-					default:
-						throw new IllegalStateException("Size predicate violates node invariant.");
-					}
-				} else {
-					result = Result.unchanged(this);
-				}
-			} else if (mask == npos2) {
-				final Result<K, Void, ? extends CompactSetNode<K>> nestedResult = node2.removed(
-								mutator, key, keyHash, shift + BIT_PARTITION_SIZE);
-
-				if (nestedResult.isModified()) {
-					final CompactSetNode<K> updatedNode = nestedResult.getNode();
-
-					switch (updatedNode.sizePredicate()) {
-					case SIZE_ONE:
-						// inline sub-node value
-						result = Result.modified(removeNode2AndInlineValue(mutator, mask,
-										updatedNode.headKey()));
-						break;
-
-					case SIZE_MORE_THAN_ONE:
-						// update node2
-						result = Result.modified(valNodeOf(mutator, pos1, key1, npos1, node1, mask,
-										updatedNode));
-						break;
-
-					default:
-						throw new IllegalStateException("Size predicate violates node invariant.");
-					}
-				} else {
-					result = Result.unchanged(this);
-				}
-			} else {
-				result = Result.unchanged(this);
-			}
-
-			return result;
-		}
-
-		@Override
-		Result<K, Void, ? extends CompactSetNode<K>> removed(AtomicReference<Thread> mutator, K key,
-						int keyHash, int shift, Comparator<Object> cmp) {
-			final byte mask = (byte) ((keyHash >>> shift) & BIT_PARTITION_MASK);
-			final Result<K, Void, ? extends CompactSetNode<K>> result;
-
-			if (mask == pos1) {
-				if (cmp.compare(key, key1) == 0) {
-					// remove key1, val1
-					result = Result.modified(valNodeOf(mutator, npos1, node1, npos2, node2));
-				} else {
-					result = Result.unchanged(this);
-				}
-			} else if (mask == npos1) {
-				final Result<K, Void, ? extends CompactSetNode<K>> nestedResult = node1.removed(
-								mutator, key, keyHash, shift + BIT_PARTITION_SIZE, cmp);
-
-				if (nestedResult.isModified()) {
-					final CompactSetNode<K> updatedNode = nestedResult.getNode();
-
-					switch (updatedNode.sizePredicate()) {
-					case SIZE_ONE:
-						// inline sub-node value
-						result = Result.modified(removeNode1AndInlineValue(mutator, mask,
-										updatedNode.headKey()));
-						break;
-
-					case SIZE_MORE_THAN_ONE:
-						// update node1
-						result = Result.modified(valNodeOf(mutator, pos1, key1, mask, updatedNode,
-										npos2, node2));
-						break;
-
-					default:
-						throw new IllegalStateException("Size predicate violates node invariant.");
-					}
-				} else {
-					result = Result.unchanged(this);
-				}
-			} else if (mask == npos2) {
-				final Result<K, Void, ? extends CompactSetNode<K>> nestedResult = node2.removed(
-								mutator, key, keyHash, shift + BIT_PARTITION_SIZE, cmp);
-
-				if (nestedResult.isModified()) {
-					final CompactSetNode<K> updatedNode = nestedResult.getNode();
-
-					switch (updatedNode.sizePredicate()) {
-					case SIZE_ONE:
-						// inline sub-node value
-						result = Result.modified(removeNode2AndInlineValue(mutator, mask,
-										updatedNode.headKey()));
-						break;
-
-					case SIZE_MORE_THAN_ONE:
-						// update node2
-						result = Result.modified(valNodeOf(mutator, pos1, key1, npos1, node1, mask,
-										updatedNode));
-						break;
-
-					default:
-						throw new IllegalStateException("Size predicate violates node invariant.");
-					}
-				} else {
-					result = Result.unchanged(this);
-				}
-			} else {
-				result = Result.unchanged(this);
-			}
-
-			return result;
-		}
-
-		private CompactSetNode<K> inlineValue(AtomicReference<Thread> mutator, byte mask, K key) {
-			if (mask < pos1) {
-				return valNodeOf(mutator, mask, key, pos1, key1, npos1, node1, npos2, node2);
-			} else {
-				return valNodeOf(mutator, pos1, key1, mask, key, npos1, node1, npos2, node2);
-			}
-		}
-
-		private CompactSetNode<K> removeNode1AndInlineValue(AtomicReference<Thread> mutator, byte mask,
-						K key) {
-			if (mask < pos1) {
-				return valNodeOf(mutator, mask, key, pos1, key1, npos2, node2);
-			} else {
-				return valNodeOf(mutator, pos1, key1, mask, key, npos2, node2);
-			}
-		}
-
-		private CompactSetNode<K> removeNode2AndInlineValue(AtomicReference<Thread> mutator, byte mask,
-						K key) {
-			if (mask < pos1) {
-				return valNodeOf(mutator, mask, key, pos1, key1, npos1, node1);
-			} else {
-				return valNodeOf(mutator, pos1, key1, mask, key, npos1, node1);
-			}
-		}
-
-		@Override
-		boolean containsKey(Object key, int keyHash, int shift) {
-			final byte mask = (byte) ((keyHash >>> shift) & BIT_PARTITION_MASK);
-
-			if (mask == pos1) {
-				return key.equals(key1);
-			} else if (mask == npos1) {
-				return node1.containsKey(key, keyHash, shift + BIT_PARTITION_SIZE);
-			} else if (mask == npos2) {
-				return node2.containsKey(key, keyHash, shift + BIT_PARTITION_SIZE);
-			} else {
-				return false;
-			}
-		}
-
-		@Override
-		boolean containsKey(Object key, int keyHash, int shift, Comparator<Object> cmp) {
-			final byte mask = (byte) ((keyHash >>> shift) & BIT_PARTITION_MASK);
-
-			if (mask == pos1) {
-				return cmp.compare(key, key1) == 0;
-			} else if (mask == npos1) {
-				return node1.containsKey(key, keyHash, shift + BIT_PARTITION_SIZE, cmp);
-			} else if (mask == npos2) {
-				return node2.containsKey(key, keyHash, shift + BIT_PARTITION_SIZE, cmp);
-			} else {
-				return false;
-			}
-		}
-
-		@Override
-		Optional<K> findByKey(Object key, int keyHash, int shift) {
-			final byte mask = (byte) ((keyHash >>> shift) & BIT_PARTITION_MASK);
-
-			if (mask == pos1 && key.equals(key1)) {
-				return Optional.of(key1);
-			} else if (mask == npos1) {
-				return node1.findByKey(key, keyHash, shift + BIT_PARTITION_SIZE);
-			} else if (mask == npos2) {
-				return node2.findByKey(key, keyHash, shift + BIT_PARTITION_SIZE);
-			} else {
-				return Optional.empty();
-			}
-		}
-
-		@Override
-		Optional<K> findByKey(Object key, int keyHash, int shift, Comparator<Object> cmp) {
-			final byte mask = (byte) ((keyHash >>> shift) & BIT_PARTITION_MASK);
-
-			if (mask == pos1 && cmp.compare(key, key1) == 0) {
-				return Optional.of(key1);
-			} else if (mask == npos1) {
-				return node1.findByKey(key, keyHash, shift + BIT_PARTITION_SIZE, cmp);
-			} else if (mask == npos2) {
-				return node2.findByKey(key, keyHash, shift + BIT_PARTITION_SIZE, cmp);
-			} else {
-				return Optional.empty();
-			}
-		}
-
-		@SuppressWarnings("unchecked")
-		@Override
-		Iterator<CompactSetNode<K>> nodeIterator() {
-			return ArrayIterator.<CompactSetNode<K>> of(new CompactSetNode[] { node1, node2 });
-		}
-
-		@Override
-		boolean hasNodes() {
-			return true;
-		}
-
-		@Override
-		int nodeArity() {
-			return 2;
-		}
-
-		@Override
-		SupplierIterator<K, K> payloadIterator() {
-			return ArrayKeyValueSupplierIterator.of(new Object[] { key1, key1 });
-		}
-
-		@Override
-		boolean hasPayload() {
-			return true;
-		}
-
-		@Override
-		int payloadArity() {
-			return 1;
-		}
-
-		@Override
-		K headKey() {
-			return key1;
-		}
-
-		@Override
-		AbstractSetNode<K> getNode(int index) {
-			switch (index) {
-			case 0:
-				return node1;
-			case 1:
-				return node2;
-			default:
-				throw new IllegalStateException("Index out of range.");
-			}
-		}
-
-		@Override
-		K getKey(int index) {
-			switch (index) {
-			case 0:
-				return key1;
-			default:
-				throw new IllegalStateException("Index out of range.");
-			}
-		}
-
-		@Override
-		byte sizePredicate() {
-			return SIZE_MORE_THAN_ONE;
-		}
-
-		@Override
-		public int hashCode() {
-			final int prime = 31;
-			int result = 1;
-
-			result = prime * result + pos1;
-			result = prime * result + key1.hashCode();
-
-			result = prime * result + npos1;
-			result = prime * result + node1.hashCode();
-
-			result = prime * result + npos2;
-			result = prime * result + node2.hashCode();
-
-			return result;
-		}
-
-		@Override
-		public boolean equals(Object other) {
-			if (null == other) {
-				return false;
-			}
-			if (this == other) {
-				return true;
-			}
-			if (getClass() != other.getClass()) {
-				return false;
-			}
-			Set1To2Node<?> that = (Set1To2Node<?>) other;
-
-			if (pos1 != that.pos1) {
-				return false;
-			}
-			if (!key1.equals(that.key1)) {
-				return false;
-			}
-
-			if (npos1 != that.npos1) {
-				return false;
-			}
-			if (!node1.equals(that.node1)) {
-				return false;
-			}
-			if (npos2 != that.npos2) {
-				return false;
-			}
-			if (!node2.equals(that.node2)) {
-				return false;
-			}
-
-			return true;
-		}
-
-		@Override
-		public String toString() {
-			return String.format("[@%d: %s, @%d: %s, @%d: %s]", pos1, key1, npos1, node1, npos2, node2);
-		}
-
-	}
-
-	private static final class Set1To3Node<K> extends CompactSetNode<K> {
-
-		private final byte pos1;
-		private final K key1;
-
-		private final byte npos1;
-		private final CompactSetNode<K> node1;
-
-		private final byte npos2;
-		private final CompactSetNode<K> node2;
-
-		private final byte npos3;
-		private final CompactSetNode<K> node3;
-
-		Set1To3Node(final AtomicReference<Thread> mutator, final byte pos1, final K key1,
-						final byte npos1, final CompactSetNode<K> node1, final byte npos2,
-						final CompactSetNode<K> node2, final byte npos3, final CompactSetNode<K> node3) {
-
-			this.pos1 = pos1;
-			this.key1 = key1;
-
-			this.npos1 = npos1;
-			this.node1 = node1;
-
-			this.npos2 = npos2;
-			this.node2 = node2;
-
-			this.npos3 = npos3;
-			this.node3 = node3;
-
-			assert nodeInvariant();
-			assert USE_SPECIALIAZIONS;
-		}
-
-		@Override
-		Result<K, Void, ? extends CompactSetNode<K>> updated(AtomicReference<Thread> mutator, K key,
-						int keyHash, Void val, int shift) {
-			final byte mask = (byte) ((keyHash >>> shift) & BIT_PARTITION_MASK);
-			final Result<K, Void, ? extends CompactSetNode<K>> result;
-
-			if (mask == pos1) {
-				if (key.equals(key1)) {
-					result = Result.unchanged(this);
-				} else {
-					// merge into node
-					final CompactSetNode<K> node = mergeNodes(key1, key1.hashCode(), key, keyHash,
-									shift + BIT_PARTITION_SIZE);
-
-					if (mask < npos1) {
-						result = Result.modified(valNodeOf(mutator, mask, node, npos1, node1, npos2,
-										node2, npos3, node3));
-					} else if (mask < npos2) {
-						result = Result.modified(valNodeOf(mutator, npos1, node1, mask, node, npos2,
-										node2, npos3, node3));
-					} else if (mask < npos3) {
-						result = Result.modified(valNodeOf(mutator, npos1, node1, npos2, node2, mask,
-										node, npos3, node3));
-					} else {
-						result = Result.modified(valNodeOf(mutator, npos1, node1, npos2, node2, npos3,
-										node3, mask, node));
-					}
-				}
-			} else if (mask == npos1) {
-				final Result<K, Void, ? extends CompactSetNode<K>> nestedResult = node1.updated(
-								mutator, key, keyHash, val, shift + BIT_PARTITION_SIZE);
-
-				if (nestedResult.isModified()) {
-					final CompactSetNode<K> thisNew = valNodeOf(mutator, pos1, key1, mask,
-									nestedResult.getNode(), npos2, node2, npos3, node3);
-					result = Result.modified(thisNew);
-				} else {
-					result = Result.unchanged(this);
-				}
-			} else if (mask == npos2) {
-				final Result<K, Void, ? extends CompactSetNode<K>> nestedResult = node2.updated(
-								mutator, key, keyHash, val, shift + BIT_PARTITION_SIZE);
-
-				if (nestedResult.isModified()) {
-					final CompactSetNode<K> thisNew = valNodeOf(mutator, pos1, key1, npos1, node1,
-									mask, nestedResult.getNode(), npos3, node3);
-					result = Result.modified(thisNew);
-				} else {
-					result = Result.unchanged(this);
-				}
-			} else if (mask == npos3) {
-				final Result<K, Void, ? extends CompactSetNode<K>> nestedResult = node3.updated(
-								mutator, key, keyHash, val, shift + BIT_PARTITION_SIZE);
-
-				if (nestedResult.isModified()) {
-					final CompactSetNode<K> thisNew = valNodeOf(mutator, pos1, key1, npos1, node1,
-									npos2, node2, mask, nestedResult.getNode());
-					result = Result.modified(thisNew);
-				} else {
-					result = Result.unchanged(this);
-				}
-			} else {
-				// no value
-				result = Result.modified(inlineValue(mutator, mask, key));
-			}
-
-			return result;
-		}
-
-		@Override
-		Result<K, Void, ? extends CompactSetNode<K>> updated(AtomicReference<Thread> mutator, K key,
-						int keyHash, Void val, int shift, Comparator<Object> cmp) {
-			final byte mask = (byte) ((keyHash >>> shift) & BIT_PARTITION_MASK);
-			final Result<K, Void, ? extends CompactSetNode<K>> result;
-
-			if (mask == pos1) {
-				if (cmp.compare(key, key1) == 0) {
-					result = Result.unchanged(this);
-				} else {
-					// merge into node
-					final CompactSetNode<K> node = mergeNodes(key1, key1.hashCode(), key, keyHash,
-									shift + BIT_PARTITION_SIZE);
-
-					if (mask < npos1) {
-						result = Result.modified(valNodeOf(mutator, mask, node, npos1, node1, npos2,
-										node2, npos3, node3));
-					} else if (mask < npos2) {
-						result = Result.modified(valNodeOf(mutator, npos1, node1, mask, node, npos2,
-										node2, npos3, node3));
-					} else if (mask < npos3) {
-						result = Result.modified(valNodeOf(mutator, npos1, node1, npos2, node2, mask,
-										node, npos3, node3));
-					} else {
-						result = Result.modified(valNodeOf(mutator, npos1, node1, npos2, node2, npos3,
-										node3, mask, node));
-					}
-				}
-			} else if (mask == npos1) {
-				final Result<K, Void, ? extends CompactSetNode<K>> nestedResult = node1.updated(
-								mutator, key, keyHash, val, shift + BIT_PARTITION_SIZE, cmp);
-
-				if (nestedResult.isModified()) {
-					final CompactSetNode<K> thisNew = valNodeOf(mutator, pos1, key1, mask,
-									nestedResult.getNode(), npos2, node2, npos3, node3);
-					result = Result.modified(thisNew);
-				} else {
-					result = Result.unchanged(this);
-				}
-			} else if (mask == npos2) {
-				final Result<K, Void, ? extends CompactSetNode<K>> nestedResult = node2.updated(
-								mutator, key, keyHash, val, shift + BIT_PARTITION_SIZE, cmp);
-
-				if (nestedResult.isModified()) {
-					final CompactSetNode<K> thisNew = valNodeOf(mutator, pos1, key1, npos1, node1,
-									mask, nestedResult.getNode(), npos3, node3);
-					result = Result.modified(thisNew);
-				} else {
-					result = Result.unchanged(this);
-				}
-			} else if (mask == npos3) {
-				final Result<K, Void, ? extends CompactSetNode<K>> nestedResult = node3.updated(
-								mutator, key, keyHash, val, shift + BIT_PARTITION_SIZE, cmp);
-
-				if (nestedResult.isModified()) {
-					final CompactSetNode<K> thisNew = valNodeOf(mutator, pos1, key1, npos1, node1,
-									npos2, node2, mask, nestedResult.getNode());
-					result = Result.modified(thisNew);
-				} else {
-					result = Result.unchanged(this);
-				}
-			} else {
-				// no value
-				result = Result.modified(inlineValue(mutator, mask, key));
-			}
-
-			return result;
-		}
-
-		@Override
-		Result<K, Void, ? extends CompactSetNode<K>> removed(AtomicReference<Thread> mutator, K key,
-						int keyHash, int shift) {
-			final byte mask = (byte) ((keyHash >>> shift) & BIT_PARTITION_MASK);
-			final Result<K, Void, ? extends CompactSetNode<K>> result;
-
-			if (mask == pos1) {
-				if (key.equals(key1)) {
-					// remove key1, val1
-					result = Result.modified(valNodeOf(mutator, npos1, node1, npos2, node2, npos3,
-									node3));
-				} else {
-					result = Result.unchanged(this);
-				}
-			} else if (mask == npos1) {
-				final Result<K, Void, ? extends CompactSetNode<K>> nestedResult = node1.removed(
-								mutator, key, keyHash, shift + BIT_PARTITION_SIZE);
-
-				if (nestedResult.isModified()) {
-					final CompactSetNode<K> updatedNode = nestedResult.getNode();
-
-					switch (updatedNode.sizePredicate()) {
-					case SIZE_ONE:
-						// inline sub-node value
-						result = Result.modified(removeNode1AndInlineValue(mutator, mask,
-										updatedNode.headKey()));
-						break;
-
-					case SIZE_MORE_THAN_ONE:
-						// update node1
-						result = Result.modified(valNodeOf(mutator, pos1, key1, mask, updatedNode,
-										npos2, node2, npos3, node3));
-						break;
-
-					default:
-						throw new IllegalStateException("Size predicate violates node invariant.");
-					}
-				} else {
-					result = Result.unchanged(this);
-				}
-			} else if (mask == npos2) {
-				final Result<K, Void, ? extends CompactSetNode<K>> nestedResult = node2.removed(
-								mutator, key, keyHash, shift + BIT_PARTITION_SIZE);
-
-				if (nestedResult.isModified()) {
-					final CompactSetNode<K> updatedNode = nestedResult.getNode();
-
-					switch (updatedNode.sizePredicate()) {
-					case SIZE_ONE:
-						// inline sub-node value
-						result = Result.modified(removeNode2AndInlineValue(mutator, mask,
-										updatedNode.headKey()));
-						break;
-
-					case SIZE_MORE_THAN_ONE:
-						// update node2
-						result = Result.modified(valNodeOf(mutator, pos1, key1, npos1, node1, mask,
-										updatedNode, npos3, node3));
-						break;
-
-					default:
-						throw new IllegalStateException("Size predicate violates node invariant.");
-					}
-				} else {
-					result = Result.unchanged(this);
-				}
-			} else if (mask == npos3) {
-				final Result<K, Void, ? extends CompactSetNode<K>> nestedResult = node3.removed(
-								mutator, key, keyHash, shift + BIT_PARTITION_SIZE);
-
-				if (nestedResult.isModified()) {
-					final CompactSetNode<K> updatedNode = nestedResult.getNode();
-
-					switch (updatedNode.sizePredicate()) {
-					case SIZE_ONE:
-						// inline sub-node value
-						result = Result.modified(removeNode3AndInlineValue(mutator, mask,
-										updatedNode.headKey()));
-						break;
-
-					case SIZE_MORE_THAN_ONE:
-						// update node3
-						result = Result.modified(valNodeOf(mutator, pos1, key1, npos1, node1, npos2,
-										node2, mask, updatedNode));
-						break;
-
-					default:
-						throw new IllegalStateException("Size predicate violates node invariant.");
-					}
-				} else {
-					result = Result.unchanged(this);
-				}
-			} else {
-				result = Result.unchanged(this);
-			}
-
-			return result;
-		}
-
-		@Override
-		Result<K, Void, ? extends CompactSetNode<K>> removed(AtomicReference<Thread> mutator, K key,
-						int keyHash, int shift, Comparator<Object> cmp) {
-			final byte mask = (byte) ((keyHash >>> shift) & BIT_PARTITION_MASK);
-			final Result<K, Void, ? extends CompactSetNode<K>> result;
-
-			if (mask == pos1) {
-				if (cmp.compare(key, key1) == 0) {
-					// remove key1, val1
-					result = Result.modified(valNodeOf(mutator, npos1, node1, npos2, node2, npos3,
-									node3));
-				} else {
-					result = Result.unchanged(this);
-				}
-			} else if (mask == npos1) {
-				final Result<K, Void, ? extends CompactSetNode<K>> nestedResult = node1.removed(
-								mutator, key, keyHash, shift + BIT_PARTITION_SIZE, cmp);
-
-				if (nestedResult.isModified()) {
-					final CompactSetNode<K> updatedNode = nestedResult.getNode();
-
-					switch (updatedNode.sizePredicate()) {
-					case SIZE_ONE:
-						// inline sub-node value
-						result = Result.modified(removeNode1AndInlineValue(mutator, mask,
-										updatedNode.headKey()));
-						break;
-
-					case SIZE_MORE_THAN_ONE:
-						// update node1
-						result = Result.modified(valNodeOf(mutator, pos1, key1, mask, updatedNode,
-										npos2, node2, npos3, node3));
-						break;
-
-					default:
-						throw new IllegalStateException("Size predicate violates node invariant.");
-					}
-				} else {
-					result = Result.unchanged(this);
-				}
-			} else if (mask == npos2) {
-				final Result<K, Void, ? extends CompactSetNode<K>> nestedResult = node2.removed(
-								mutator, key, keyHash, shift + BIT_PARTITION_SIZE, cmp);
-
-				if (nestedResult.isModified()) {
-					final CompactSetNode<K> updatedNode = nestedResult.getNode();
-
-					switch (updatedNode.sizePredicate()) {
-					case SIZE_ONE:
-						// inline sub-node value
-						result = Result.modified(removeNode2AndInlineValue(mutator, mask,
-										updatedNode.headKey()));
-						break;
-
-					case SIZE_MORE_THAN_ONE:
-						// update node2
-						result = Result.modified(valNodeOf(mutator, pos1, key1, npos1, node1, mask,
-										updatedNode, npos3, node3));
-						break;
-
-					default:
-						throw new IllegalStateException("Size predicate violates node invariant.");
-					}
-				} else {
-					result = Result.unchanged(this);
-				}
-			} else if (mask == npos3) {
-				final Result<K, Void, ? extends CompactSetNode<K>> nestedResult = node3.removed(
-								mutator, key, keyHash, shift + BIT_PARTITION_SIZE, cmp);
-
-				if (nestedResult.isModified()) {
-					final CompactSetNode<K> updatedNode = nestedResult.getNode();
-
-					switch (updatedNode.sizePredicate()) {
-					case SIZE_ONE:
-						// inline sub-node value
-						result = Result.modified(removeNode3AndInlineValue(mutator, mask,
-										updatedNode.headKey()));
-						break;
-
-					case SIZE_MORE_THAN_ONE:
-						// update node3
-						result = Result.modified(valNodeOf(mutator, pos1, key1, npos1, node1, npos2,
-										node2, mask, updatedNode));
-						break;
-
-					default:
-						throw new IllegalStateException("Size predicate violates node invariant.");
-					}
-				} else {
-					result = Result.unchanged(this);
-				}
-			} else {
-				result = Result.unchanged(this);
-			}
-
-			return result;
-		}
-
-		private CompactSetNode<K> inlineValue(AtomicReference<Thread> mutator, byte mask, K key) {
-			if (mask < pos1) {
-				return valNodeOf(mutator, mask, key, pos1, key1, npos1, node1, npos2, node2, npos3,
-								node3);
-			} else {
-				return valNodeOf(mutator, pos1, key1, mask, key, npos1, node1, npos2, node2, npos3,
-								node3);
-			}
-		}
-
-		private CompactSetNode<K> removeNode1AndInlineValue(AtomicReference<Thread> mutator, byte mask,
-						K key) {
-			if (mask < pos1) {
-				return valNodeOf(mutator, mask, key, pos1, key1, npos2, node2, npos3, node3);
-			} else {
-				return valNodeOf(mutator, pos1, key1, mask, key, npos2, node2, npos3, node3);
-			}
-		}
-
-		private CompactSetNode<K> removeNode2AndInlineValue(AtomicReference<Thread> mutator, byte mask,
-						K key) {
-			if (mask < pos1) {
-				return valNodeOf(mutator, mask, key, pos1, key1, npos1, node1, npos3, node3);
-			} else {
-				return valNodeOf(mutator, pos1, key1, mask, key, npos1, node1, npos3, node3);
-			}
-		}
-
-		private CompactSetNode<K> removeNode3AndInlineValue(AtomicReference<Thread> mutator, byte mask,
-						K key) {
-			if (mask < pos1) {
-				return valNodeOf(mutator, mask, key, pos1, key1, npos1, node1, npos2, node2);
-			} else {
-				return valNodeOf(mutator, pos1, key1, mask, key, npos1, node1, npos2, node2);
-			}
-		}
-
-		@Override
-		boolean containsKey(Object key, int keyHash, int shift) {
-			final byte mask = (byte) ((keyHash >>> shift) & BIT_PARTITION_MASK);
-
-			if (mask == pos1) {
-				return key.equals(key1);
-			} else if (mask == npos1) {
-				return node1.containsKey(key, keyHash, shift + BIT_PARTITION_SIZE);
-			} else if (mask == npos2) {
-				return node2.containsKey(key, keyHash, shift + BIT_PARTITION_SIZE);
-			} else if (mask == npos3) {
-				return node3.containsKey(key, keyHash, shift + BIT_PARTITION_SIZE);
-			} else {
-				return false;
-			}
-		}
-
-		@Override
-		boolean containsKey(Object key, int keyHash, int shift, Comparator<Object> cmp) {
-			final byte mask = (byte) ((keyHash >>> shift) & BIT_PARTITION_MASK);
-
-			if (mask == pos1) {
-				return cmp.compare(key, key1) == 0;
-			} else if (mask == npos1) {
-				return node1.containsKey(key, keyHash, shift + BIT_PARTITION_SIZE, cmp);
-			} else if (mask == npos2) {
-				return node2.containsKey(key, keyHash, shift + BIT_PARTITION_SIZE, cmp);
-			} else if (mask == npos3) {
-				return node3.containsKey(key, keyHash, shift + BIT_PARTITION_SIZE, cmp);
-			} else {
-				return false;
-			}
-		}
-
-		@Override
-		Optional<K> findByKey(Object key, int keyHash, int shift) {
-			final byte mask = (byte) ((keyHash >>> shift) & BIT_PARTITION_MASK);
-
-			if (mask == pos1 && key.equals(key1)) {
-				return Optional.of(key1);
-			} else if (mask == npos1) {
-				return node1.findByKey(key, keyHash, shift + BIT_PARTITION_SIZE);
-			} else if (mask == npos2) {
-				return node2.findByKey(key, keyHash, shift + BIT_PARTITION_SIZE);
-			} else if (mask == npos3) {
-				return node3.findByKey(key, keyHash, shift + BIT_PARTITION_SIZE);
-			} else {
-				return Optional.empty();
-			}
-		}
-
-		@Override
-		Optional<K> findByKey(Object key, int keyHash, int shift, Comparator<Object> cmp) {
-			final byte mask = (byte) ((keyHash >>> shift) & BIT_PARTITION_MASK);
-
-			if (mask == pos1 && cmp.compare(key, key1) == 0) {
-				return Optional.of(key1);
-			} else if (mask == npos1) {
-				return node1.findByKey(key, keyHash, shift + BIT_PARTITION_SIZE, cmp);
-			} else if (mask == npos2) {
-				return node2.findByKey(key, keyHash, shift + BIT_PARTITION_SIZE, cmp);
-			} else if (mask == npos3) {
-				return node3.findByKey(key, keyHash, shift + BIT_PARTITION_SIZE, cmp);
-			} else {
-				return Optional.empty();
-			}
-		}
-
-		@SuppressWarnings("unchecked")
-		@Override
-		Iterator<CompactSetNode<K>> nodeIterator() {
-			return ArrayIterator.<CompactSetNode<K>> of(new CompactSetNode[] { node1, node2, node3 });
-		}
-
-		@Override
-		boolean hasNodes() {
-			return true;
-		}
-
-		@Override
-		int nodeArity() {
-			return 3;
-		}
-
-		@Override
-		SupplierIterator<K, K> payloadIterator() {
-			return ArrayKeyValueSupplierIterator.of(new Object[] { key1, key1 });
-		}
-
-		@Override
-		boolean hasPayload() {
-			return true;
-		}
-
-		@Override
-		int payloadArity() {
-			return 1;
-		}
-
-		@Override
-		K headKey() {
-			return key1;
-		}
-
-		@Override
-		AbstractSetNode<K> getNode(int index) {
-			switch (index) {
-			case 0:
-				return node1;
-			case 1:
-				return node2;
-			case 2:
-				return node3;
-			default:
-				throw new IllegalStateException("Index out of range.");
-			}
-		}
-
-		@Override
-		K getKey(int index) {
-			switch (index) {
-			case 0:
-				return key1;
-			default:
-				throw new IllegalStateException("Index out of range.");
-			}
-		}
-
-		@Override
-		byte sizePredicate() {
-			return SIZE_MORE_THAN_ONE;
-		}
-
-		@Override
-		public int hashCode() {
-			final int prime = 31;
-			int result = 1;
-
-			result = prime * result + pos1;
-			result = prime * result + key1.hashCode();
-
-			result = prime * result + npos1;
-			result = prime * result + node1.hashCode();
-
-			result = prime * result + npos2;
-			result = prime * result + node2.hashCode();
-
-			result = prime * result + npos3;
-			result = prime * result + node3.hashCode();
-
-			return result;
-		}
-
-		@Override
-		public boolean equals(Object other) {
-			if (null == other) {
-				return false;
-			}
-			if (this == other) {
-				return true;
-			}
-			if (getClass() != other.getClass()) {
-				return false;
-			}
-			Set1To3Node<?> that = (Set1To3Node<?>) other;
-
-			if (pos1 != that.pos1) {
-				return false;
-			}
-			if (!key1.equals(that.key1)) {
-				return false;
-			}
-
-			if (npos1 != that.npos1) {
-				return false;
-			}
-			if (!node1.equals(that.node1)) {
-				return false;
-			}
-			if (npos2 != that.npos2) {
-				return false;
-			}
-			if (!node2.equals(that.node2)) {
-				return false;
-			}
-			if (npos3 != that.npos3) {
-				return false;
-			}
-			if (!node3.equals(that.node3)) {
-				return false;
-			}
-
-			return true;
-		}
-
-		@Override
-		public String toString() {
-			return String.format("[@%d: %s, @%d: %s, @%d: %s, @%d: %s]", pos1, key1, npos1, node1,
-							npos2, node2, npos3, node3);
-		}
-
-	}
-
-	private static final class Set2To0Node<K> extends CompactSetNode<K> {
-
-		private final byte pos1;
-		private final K key1;
-
-		private final byte pos2;
-		private final K key2;
-
-		Set2To0Node(final AtomicReference<Thread> mutator, final byte pos1, final K key1,
-						final byte pos2, final K key2) {
-
-			this.pos1 = pos1;
-			this.key1 = key1;
-
-			this.pos2 = pos2;
-			this.key2 = key2;
-
-			assert nodeInvariant();
-			assert USE_SPECIALIAZIONS;
-		}
-
-		@Override
-		Result<K, Void, ? extends CompactSetNode<K>> updated(AtomicReference<Thread> mutator, K key,
-						int keyHash, Void val, int shift) {
-			final byte mask = (byte) ((keyHash >>> shift) & BIT_PARTITION_MASK);
-			final Result<K, Void, ? extends CompactSetNode<K>> result;
-
-			if (mask == pos1) {
-				if (key.equals(key1)) {
-					result = Result.unchanged(this);
-				} else {
-					// merge into node
-					final CompactSetNode<K> node = mergeNodes(key1, key1.hashCode(), key, keyHash,
-									shift + BIT_PARTITION_SIZE);
-
-					result = Result.modified(valNodeOf(mutator, pos2, key2, mask, node));
-				}
-			} else if (mask == pos2) {
-				if (key.equals(key2)) {
-					result = Result.unchanged(this);
-				} else {
-					// merge into node
-					final CompactSetNode<K> node = mergeNodes(key2, key2.hashCode(), key, keyHash,
-									shift + BIT_PARTITION_SIZE);
-
-					result = Result.modified(valNodeOf(mutator, pos1, key1, mask, node));
-				}
-			} else {
-				// no value
-				result = Result.modified(inlineValue(mutator, mask, key));
-			}
-
-			return result;
-		}
-
-		@Override
-		Result<K, Void, ? extends CompactSetNode<K>> updated(AtomicReference<Thread> mutator, K key,
-						int keyHash, Void val, int shift, Comparator<Object> cmp) {
-			final byte mask = (byte) ((keyHash >>> shift) & BIT_PARTITION_MASK);
-			final Result<K, Void, ? extends CompactSetNode<K>> result;
-
-			if (mask == pos1) {
-				if (cmp.compare(key, key1) == 0) {
-					result = Result.unchanged(this);
-				} else {
-					// merge into node
-					final CompactSetNode<K> node = mergeNodes(key1, key1.hashCode(), key, keyHash,
-									shift + BIT_PARTITION_SIZE);
-
-					result = Result.modified(valNodeOf(mutator, pos2, key2, mask, node));
-				}
-			} else if (mask == pos2) {
-				if (cmp.compare(key, key2) == 0) {
-					result = Result.unchanged(this);
-				} else {
-					// merge into node
-					final CompactSetNode<K> node = mergeNodes(key2, key2.hashCode(), key, keyHash,
-									shift + BIT_PARTITION_SIZE);
-
-					result = Result.modified(valNodeOf(mutator, pos1, key1, mask, node));
-				}
-			} else {
-				// no value
-				result = Result.modified(inlineValue(mutator, mask, key));
-			}
-
-			return result;
-		}
-
-		@Override
-		Result<K, Void, ? extends CompactSetNode<K>> removed(AtomicReference<Thread> mutator, K key,
-						int keyHash, int shift) {
-			final byte mask = (byte) ((keyHash >>> shift) & BIT_PARTITION_MASK);
-			final Result<K, Void, ? extends CompactSetNode<K>> result;
-
-			if (mask == pos1) {
-				if (key.equals(key1)) {
-					/*
-					 * Create node with element key2. This node will a) either
-					 * become the new root returned, or b) unwrapped and inlined.
-					 */
-					final byte pos2AtShiftZero = (shift == 0) ? pos2
-									: (byte) (keyHash & BIT_PARTITION_MASK);
-					result = Result.modified(valNodeOf(mutator, pos2AtShiftZero, key2));
-				} else {
-					result = Result.unchanged(this);
-				}
-			} else if (mask == pos2) {
-				if (key.equals(key2)) {
-					/*
-					 * Create node with element key1. This node will a) either
-					 * become the new root returned, or b) unwrapped and inlined.
-					 */
-					final byte pos1AtShiftZero = (shift == 0) ? pos1
-									: (byte) (keyHash & BIT_PARTITION_MASK);
-					result = Result.modified(valNodeOf(mutator, pos1AtShiftZero, key1));
-				} else {
-					result = Result.unchanged(this);
-				}
-			} else {
-				result = Result.unchanged(this);
-			}
-
-			return result;
-		}
-
-		@Override
-		Result<K, Void, ? extends CompactSetNode<K>> removed(AtomicReference<Thread> mutator, K key,
-						int keyHash, int shift, Comparator<Object> cmp) {
-			final byte mask = (byte) ((keyHash >>> shift) & BIT_PARTITION_MASK);
-			final Result<K, Void, ? extends CompactSetNode<K>> result;
-
-			if (mask == pos1) {
-				if (cmp.compare(key, key1) == 0) {
-					/*
-					 * Create node with element key2. This node will a) either
-					 * become the new root returned, or b) unwrapped and inlined.
-					 */
-					final byte pos2AtShiftZero = (shift == 0) ? pos2
-									: (byte) (keyHash & BIT_PARTITION_MASK);
-					result = Result.modified(valNodeOf(mutator, pos2AtShiftZero, key2));
-				} else {
-					result = Result.unchanged(this);
-				}
-			} else if (mask == pos2) {
-				if (cmp.compare(key, key2) == 0) {
-					/*
-					 * Create node with element key1. This node will a) either
-					 * become the new root returned, or b) unwrapped and inlined.
-					 */
-					final byte pos1AtShiftZero = (shift == 0) ? pos1
-									: (byte) (keyHash & BIT_PARTITION_MASK);
-					result = Result.modified(valNodeOf(mutator, pos1AtShiftZero, key1));
-				} else {
-					result = Result.unchanged(this);
-				}
-			} else {
-				result = Result.unchanged(this);
-			}
-
-			return result;
-		}
-
-		private CompactSetNode<K> inlineValue(AtomicReference<Thread> mutator, byte mask, K key) {
-			if (mask < pos1) {
-				return valNodeOf(mutator, mask, key, pos1, key1, pos2, key2);
-			} else if (mask < pos2) {
-				return valNodeOf(mutator, pos1, key1, mask, key, pos2, key2);
-			} else {
-				return valNodeOf(mutator, pos1, key1, pos2, key2, mask, key);
-			}
-		}
-
-		@Override
-		boolean containsKey(Object key, int keyHash, int shift) {
-			final byte mask = (byte) ((keyHash >>> shift) & BIT_PARTITION_MASK);
-
-			if (mask == pos1) {
-				return key.equals(key1);
-			} else if (mask == pos2) {
-				return key.equals(key2);
-			} else {
-				return false;
-			}
-		}
-
-		@Override
-		boolean containsKey(Object key, int keyHash, int shift, Comparator<Object> cmp) {
-			final byte mask = (byte) ((keyHash >>> shift) & BIT_PARTITION_MASK);
-
-			if (mask == pos1) {
-				return cmp.compare(key, key1) == 0;
-			} else if (mask == pos2) {
-				return cmp.compare(key, key2) == 0;
-			} else {
-				return false;
-			}
-		}
-
-		@Override
-		Optional<K> findByKey(Object key, int keyHash, int shift) {
-			final byte mask = (byte) ((keyHash >>> shift) & BIT_PARTITION_MASK);
-
-			if (mask == pos1 && key.equals(key1)) {
-				return Optional.of(key1);
-			} else if (mask == pos2 && key.equals(key2)) {
-				return Optional.of(key2);
-			} else {
-				return Optional.empty();
-			}
-		}
-
-		@Override
-		Optional<K> findByKey(Object key, int keyHash, int shift, Comparator<Object> cmp) {
-			final byte mask = (byte) ((keyHash >>> shift) & BIT_PARTITION_MASK);
-
-			if (mask == pos1 && cmp.compare(key, key1) == 0) {
-				return Optional.of(key1);
-			} else if (mask == pos2 && cmp.compare(key, key2) == 0) {
-				return Optional.of(key2);
-			} else {
-				return Optional.empty();
-			}
-		}
-
-		@SuppressWarnings("unchecked")
-		@Override
-		Iterator<CompactSetNode<K>> nodeIterator() {
-			return Collections.emptyIterator();
-		}
-
-		@Override
-		boolean hasNodes() {
-			return false;
-		}
-
-		@Override
-		int nodeArity() {
-			return 0;
-		}
-
-		@Override
-		SupplierIterator<K, K> payloadIterator() {
-			return ArrayKeyValueSupplierIterator.of(new Object[] { key1, key1, key2, key2 });
-		}
-
-		@Override
-		boolean hasPayload() {
-			return true;
-		}
-
-		@Override
-		int payloadArity() {
-			return 2;
-		}
-
-		@Override
-		K headKey() {
-			return key1;
-		}
-
-		@Override
-		AbstractSetNode<K> getNode(int index) {
-			throw new IllegalStateException("Index out of range.");
-		}
-
-		@Override
-		K getKey(int index) {
-			switch (index) {
-			case 0:
-				return key1;
-			case 1:
-				return key2;
-			default:
-				throw new IllegalStateException("Index out of range.");
-			}
-		}
-
-		@Override
-		byte sizePredicate() {
-			return SIZE_MORE_THAN_ONE;
-		}
-
-		@Override
-		public int hashCode() {
-			final int prime = 31;
-			int result = 1;
-
-			result = prime * result + pos1;
-			result = prime * result + key1.hashCode();
-
-			result = prime * result + pos2;
-			result = prime * result + key2.hashCode();
-
-			return result;
-		}
-
-		@Override
-		public boolean equals(Object other) {
-			if (null == other) {
-				return false;
-			}
-			if (this == other) {
-				return true;
-			}
-			if (getClass() != other.getClass()) {
-				return false;
-			}
-			Set2To0Node<?> that = (Set2To0Node<?>) other;
-
-			if (pos1 != that.pos1) {
-				return false;
-			}
-			if (!key1.equals(that.key1)) {
-				return false;
-			}
-
-			if (pos2 != that.pos2) {
-				return false;
-			}
-			if (!key2.equals(that.key2)) {
-				return false;
-			}
-
-			return true;
-		}
-
-		@Override
-		public String toString() {
-			return String.format("[@%d: %s, @%d: %s]", pos1, key1, pos2, key2);
-		}
-
-	}
-
-	private static final class Set2To1Node<K> extends CompactSetNode<K> {
-
-		private final byte pos1;
-		private final K key1;
-
-		private final byte pos2;
-		private final K key2;
-
-		private final byte npos1;
-		private final CompactSetNode<K> node1;
-
-		Set2To1Node(final AtomicReference<Thread> mutator, final byte pos1, final K key1,
-						final byte pos2, final K key2, final byte npos1, final CompactSetNode<K> node1) {
-
-			this.pos1 = pos1;
-			this.key1 = key1;
-
-			this.pos2 = pos2;
-			this.key2 = key2;
-
-			this.npos1 = npos1;
-			this.node1 = node1;
-
-			assert nodeInvariant();
-			assert USE_SPECIALIAZIONS;
-		}
-
-		@Override
-		Result<K, Void, ? extends CompactSetNode<K>> updated(AtomicReference<Thread> mutator, K key,
-						int keyHash, Void val, int shift) {
-			final byte mask = (byte) ((keyHash >>> shift) & BIT_PARTITION_MASK);
-			final Result<K, Void, ? extends CompactSetNode<K>> result;
-
-			if (mask == pos1) {
-				if (key.equals(key1)) {
-					result = Result.unchanged(this);
-				} else {
-					// merge into node
-					final CompactSetNode<K> node = mergeNodes(key1, key1.hashCode(), key, keyHash,
-									shift + BIT_PARTITION_SIZE);
-
-					if (mask < npos1) {
-						result = Result.modified(valNodeOf(mutator, pos2, key2, mask, node, npos1,
-										node1));
-					} else {
-						result = Result.modified(valNodeOf(mutator, pos2, key2, npos1, node1, mask,
-										node));
-					}
-				}
-			} else if (mask == pos2) {
-				if (key.equals(key2)) {
-					result = Result.unchanged(this);
-				} else {
-					// merge into node
-					final CompactSetNode<K> node = mergeNodes(key2, key2.hashCode(), key, keyHash,
-									shift + BIT_PARTITION_SIZE);
-
-					if (mask < npos1) {
-						result = Result.modified(valNodeOf(mutator, pos1, key1, mask, node, npos1,
-										node1));
-					} else {
-						result = Result.modified(valNodeOf(mutator, pos1, key1, npos1, node1, mask,
-										node));
-					}
-				}
-			} else if (mask == npos1) {
-				final Result<K, Void, ? extends CompactSetNode<K>> nestedResult = node1.updated(
-								mutator, key, keyHash, val, shift + BIT_PARTITION_SIZE);
-
-				if (nestedResult.isModified()) {
-					final CompactSetNode<K> thisNew = valNodeOf(mutator, pos1, key1, pos2, key2, mask,
-									nestedResult.getNode());
-					result = Result.modified(thisNew);
-				} else {
-					result = Result.unchanged(this);
-				}
-			} else {
-				// no value
-				result = Result.modified(inlineValue(mutator, mask, key));
-			}
-
-			return result;
-		}
-
-		@Override
-		Result<K, Void, ? extends CompactSetNode<K>> updated(AtomicReference<Thread> mutator, K key,
-						int keyHash, Void val, int shift, Comparator<Object> cmp) {
-			final byte mask = (byte) ((keyHash >>> shift) & BIT_PARTITION_MASK);
-			final Result<K, Void, ? extends CompactSetNode<K>> result;
-
-			if (mask == pos1) {
-				if (cmp.compare(key, key1) == 0) {
-					result = Result.unchanged(this);
-				} else {
-					// merge into node
-					final CompactSetNode<K> node = mergeNodes(key1, key1.hashCode(), key, keyHash,
-									shift + BIT_PARTITION_SIZE);
-
-					if (mask < npos1) {
-						result = Result.modified(valNodeOf(mutator, pos2, key2, mask, node, npos1,
-										node1));
-					} else {
-						result = Result.modified(valNodeOf(mutator, pos2, key2, npos1, node1, mask,
-										node));
-					}
-				}
-			} else if (mask == pos2) {
-				if (cmp.compare(key, key2) == 0) {
-					result = Result.unchanged(this);
-				} else {
-					// merge into node
-					final CompactSetNode<K> node = mergeNodes(key2, key2.hashCode(), key, keyHash,
-									shift + BIT_PARTITION_SIZE);
-
-					if (mask < npos1) {
-						result = Result.modified(valNodeOf(mutator, pos1, key1, mask, node, npos1,
-										node1));
-					} else {
-						result = Result.modified(valNodeOf(mutator, pos1, key1, npos1, node1, mask,
-										node));
-					}
-				}
-			} else if (mask == npos1) {
-				final Result<K, Void, ? extends CompactSetNode<K>> nestedResult = node1.updated(
-								mutator, key, keyHash, val, shift + BIT_PARTITION_SIZE, cmp);
-
-				if (nestedResult.isModified()) {
-					final CompactSetNode<K> thisNew = valNodeOf(mutator, pos1, key1, pos2, key2, mask,
-									nestedResult.getNode());
-					result = Result.modified(thisNew);
-				} else {
-					result = Result.unchanged(this);
-				}
-			} else {
-				// no value
-				result = Result.modified(inlineValue(mutator, mask, key));
-			}
-
-			return result;
-		}
-
-		@Override
-		Result<K, Void, ? extends CompactSetNode<K>> removed(AtomicReference<Thread> mutator, K key,
-						int keyHash, int shift) {
-			final byte mask = (byte) ((keyHash >>> shift) & BIT_PARTITION_MASK);
-			final Result<K, Void, ? extends CompactSetNode<K>> result;
-
-			if (mask == pos1) {
-				if (key.equals(key1)) {
-					// remove key1, val1
-					result = Result.modified(valNodeOf(mutator, pos2, key2, npos1, node1));
-				} else {
-					result = Result.unchanged(this);
-				}
-			} else if (mask == pos2) {
-				if (key.equals(key2)) {
-					// remove key2, val2
-					result = Result.modified(valNodeOf(mutator, pos1, key1, npos1, node1));
-				} else {
-					result = Result.unchanged(this);
-				}
-			} else if (mask == npos1) {
-				final Result<K, Void, ? extends CompactSetNode<K>> nestedResult = node1.removed(
-								mutator, key, keyHash, shift + BIT_PARTITION_SIZE);
-
-				if (nestedResult.isModified()) {
-					final CompactSetNode<K> updatedNode = nestedResult.getNode();
-
-					switch (updatedNode.sizePredicate()) {
-					case SIZE_ONE:
-						// inline sub-node value
-						result = Result.modified(removeNode1AndInlineValue(mutator, mask,
-										updatedNode.headKey()));
-						break;
-
-					case SIZE_MORE_THAN_ONE:
-						// update node1
-						result = Result.modified(valNodeOf(mutator, pos1, key1, pos2, key2, mask,
-										updatedNode));
-						break;
-
-					default:
-						throw new IllegalStateException("Size predicate violates node invariant.");
-					}
-				} else {
-					result = Result.unchanged(this);
-				}
-			} else {
-				result = Result.unchanged(this);
-			}
-
-			return result;
-		}
-
-		@Override
-		Result<K, Void, ? extends CompactSetNode<K>> removed(AtomicReference<Thread> mutator, K key,
-						int keyHash, int shift, Comparator<Object> cmp) {
-			final byte mask = (byte) ((keyHash >>> shift) & BIT_PARTITION_MASK);
-			final Result<K, Void, ? extends CompactSetNode<K>> result;
-
-			if (mask == pos1) {
-				if (cmp.compare(key, key1) == 0) {
-					// remove key1, val1
-					result = Result.modified(valNodeOf(mutator, pos2, key2, npos1, node1));
-				} else {
-					result = Result.unchanged(this);
-				}
-			} else if (mask == pos2) {
-				if (cmp.compare(key, key2) == 0) {
-					// remove key2, val2
-					result = Result.modified(valNodeOf(mutator, pos1, key1, npos1, node1));
-				} else {
-					result = Result.unchanged(this);
-				}
-			} else if (mask == npos1) {
-				final Result<K, Void, ? extends CompactSetNode<K>> nestedResult = node1.removed(
-								mutator, key, keyHash, shift + BIT_PARTITION_SIZE, cmp);
-
-				if (nestedResult.isModified()) {
-					final CompactSetNode<K> updatedNode = nestedResult.getNode();
-
-					switch (updatedNode.sizePredicate()) {
-					case SIZE_ONE:
-						// inline sub-node value
-						result = Result.modified(removeNode1AndInlineValue(mutator, mask,
-										updatedNode.headKey()));
-						break;
-
-					case SIZE_MORE_THAN_ONE:
-						// update node1
-						result = Result.modified(valNodeOf(mutator, pos1, key1, pos2, key2, mask,
-										updatedNode));
-						break;
-
-					default:
-						throw new IllegalStateException("Size predicate violates node invariant.");
-					}
-				} else {
-					result = Result.unchanged(this);
-				}
-			} else {
-				result = Result.unchanged(this);
-			}
-
-			return result;
-		}
-
-		private CompactSetNode<K> inlineValue(AtomicReference<Thread> mutator, byte mask, K key) {
-			if (mask < pos1) {
-				return valNodeOf(mutator, mask, key, pos1, key1, pos2, key2, npos1, node1);
-			} else if (mask < pos2) {
-				return valNodeOf(mutator, pos1, key1, mask, key, pos2, key2, npos1, node1);
-			} else {
-				return valNodeOf(mutator, pos1, key1, pos2, key2, mask, key, npos1, node1);
-			}
-		}
-
-		private CompactSetNode<K> removeNode1AndInlineValue(AtomicReference<Thread> mutator, byte mask,
-						K key) {
-			if (mask < pos1) {
-				return valNodeOf(mutator, mask, key, pos1, key1, pos2, key2);
-			} else if (mask < pos2) {
-				return valNodeOf(mutator, pos1, key1, mask, key, pos2, key2);
-			} else {
-				return valNodeOf(mutator, pos1, key1, pos2, key2, mask, key);
-			}
-		}
-
-		@Override
-		boolean containsKey(Object key, int keyHash, int shift) {
-			final byte mask = (byte) ((keyHash >>> shift) & BIT_PARTITION_MASK);
-
-			if (mask == pos1) {
-				return key.equals(key1);
-			} else if (mask == pos2) {
-				return key.equals(key2);
-			} else if (mask == npos1) {
-				return node1.containsKey(key, keyHash, shift + BIT_PARTITION_SIZE);
-			} else {
-				return false;
-			}
-		}
-
-		@Override
-		boolean containsKey(Object key, int keyHash, int shift, Comparator<Object> cmp) {
-			final byte mask = (byte) ((keyHash >>> shift) & BIT_PARTITION_MASK);
-
-			if (mask == pos1) {
-				return cmp.compare(key, key1) == 0;
-			} else if (mask == pos2) {
-				return cmp.compare(key, key2) == 0;
-			} else if (mask == npos1) {
-				return node1.containsKey(key, keyHash, shift + BIT_PARTITION_SIZE, cmp);
-			} else {
-				return false;
-			}
-		}
-
-		@Override
-		Optional<K> findByKey(Object key, int keyHash, int shift) {
-			final byte mask = (byte) ((keyHash >>> shift) & BIT_PARTITION_MASK);
-
-			if (mask == pos1 && key.equals(key1)) {
-				return Optional.of(key1);
-			} else if (mask == pos2 && key.equals(key2)) {
-				return Optional.of(key2);
-			} else if (mask == npos1) {
-				return node1.findByKey(key, keyHash, shift + BIT_PARTITION_SIZE);
-			} else {
-				return Optional.empty();
-			}
-		}
-
-		@Override
-		Optional<K> findByKey(Object key, int keyHash, int shift, Comparator<Object> cmp) {
-			final byte mask = (byte) ((keyHash >>> shift) & BIT_PARTITION_MASK);
-
-			if (mask == pos1 && cmp.compare(key, key1) == 0) {
-				return Optional.of(key1);
-			} else if (mask == pos2 && cmp.compare(key, key2) == 0) {
-				return Optional.of(key2);
-			} else if (mask == npos1) {
-				return node1.findByKey(key, keyHash, shift + BIT_PARTITION_SIZE, cmp);
-			} else {
-				return Optional.empty();
-			}
-		}
-
-		@SuppressWarnings("unchecked")
-		@Override
-		Iterator<CompactSetNode<K>> nodeIterator() {
-			return ArrayIterator.<CompactSetNode<K>> of(new CompactSetNode[] { node1 });
-		}
-
-		@Override
-		boolean hasNodes() {
-			return true;
-		}
-
-		@Override
-		int nodeArity() {
-			return 1;
-		}
-
-		@Override
-		SupplierIterator<K, K> payloadIterator() {
-			return ArrayKeyValueSupplierIterator.of(new Object[] { key1, key1, key2, key2 });
-		}
-
-		@Override
-		boolean hasPayload() {
-			return true;
-		}
-
-		@Override
-		int payloadArity() {
-			return 2;
-		}
-
-		@Override
-		K headKey() {
-			return key1;
-		}
-
-		@Override
-		AbstractSetNode<K> getNode(int index) {
-			switch (index) {
-			case 0:
-				return node1;
-			default:
-				throw new IllegalStateException("Index out of range.");
-			}
-		}
-
-		@Override
-		K getKey(int index) {
-			switch (index) {
-			case 0:
-				return key1;
-			case 1:
-				return key2;
-			default:
-				throw new IllegalStateException("Index out of range.");
-			}
-		}
-
-		@Override
-		byte sizePredicate() {
-			return SIZE_MORE_THAN_ONE;
-		}
-
-		@Override
-		public int hashCode() {
-			final int prime = 31;
-			int result = 1;
-
-			result = prime * result + pos1;
-			result = prime * result + key1.hashCode();
-
-			result = prime * result + pos2;
-			result = prime * result + key2.hashCode();
-
-			result = prime * result + npos1;
-			result = prime * result + node1.hashCode();
-
-			return result;
-		}
-
-		@Override
-		public boolean equals(Object other) {
-			if (null == other) {
-				return false;
-			}
-			if (this == other) {
-				return true;
-			}
-			if (getClass() != other.getClass()) {
-				return false;
-			}
-			Set2To1Node<?> that = (Set2To1Node<?>) other;
-
-			if (pos1 != that.pos1) {
-				return false;
-			}
-			if (!key1.equals(that.key1)) {
-				return false;
-			}
-
-			if (pos2 != that.pos2) {
-				return false;
-			}
-			if (!key2.equals(that.key2)) {
-				return false;
-			}
-
-			if (npos1 != that.npos1) {
-				return false;
-			}
-			if (!node1.equals(that.node1)) {
-				return false;
-			}
-
-			return true;
-		}
-
-		@Override
-		public String toString() {
-			return String.format("[@%d: %s, @%d: %s, @%d: %s]", pos1, key1, pos2, key2, npos1, node1);
-		}
-
-	}
-
-	private static final class Set2To2Node<K> extends CompactSetNode<K> {
-
-		private final byte pos1;
-		private final K key1;
-
-		private final byte pos2;
-		private final K key2;
-
-		private final byte npos1;
-		private final CompactSetNode<K> node1;
-
-		private final byte npos2;
-		private final CompactSetNode<K> node2;
-
-		Set2To2Node(final AtomicReference<Thread> mutator, final byte pos1, final K key1,
-						final byte pos2, final K key2, final byte npos1, final CompactSetNode<K> node1,
-						final byte npos2, final CompactSetNode<K> node2) {
-
-			this.pos1 = pos1;
-			this.key1 = key1;
-
-			this.pos2 = pos2;
-			this.key2 = key2;
-
-			this.npos1 = npos1;
-			this.node1 = node1;
-
-			this.npos2 = npos2;
-			this.node2 = node2;
-
-			assert nodeInvariant();
-			assert USE_SPECIALIAZIONS;
-		}
-
-		@Override
-		Result<K, Void, ? extends CompactSetNode<K>> updated(AtomicReference<Thread> mutator, K key,
-						int keyHash, Void val, int shift) {
-			final byte mask = (byte) ((keyHash >>> shift) & BIT_PARTITION_MASK);
-			final Result<K, Void, ? extends CompactSetNode<K>> result;
-
-			if (mask == pos1) {
-				if (key.equals(key1)) {
-					result = Result.unchanged(this);
-				} else {
-					// merge into node
-					final CompactSetNode<K> node = mergeNodes(key1, key1.hashCode(), key, keyHash,
-									shift + BIT_PARTITION_SIZE);
-
-					if (mask < npos1) {
-						result = Result.modified(valNodeOf(mutator, pos2, key2, mask, node, npos1,
-										node1, npos2, node2));
-					} else if (mask < npos2) {
-						result = Result.modified(valNodeOf(mutator, pos2, key2, npos1, node1, mask,
-										node, npos2, node2));
-					} else {
-						result = Result.modified(valNodeOf(mutator, pos2, key2, npos1, node1, npos2,
-										node2, mask, node));
-					}
-				}
-			} else if (mask == pos2) {
-				if (key.equals(key2)) {
-					result = Result.unchanged(this);
-				} else {
-					// merge into node
-					final CompactSetNode<K> node = mergeNodes(key2, key2.hashCode(), key, keyHash,
-									shift + BIT_PARTITION_SIZE);
-
-					if (mask < npos1) {
-						result = Result.modified(valNodeOf(mutator, pos1, key1, mask, node, npos1,
-										node1, npos2, node2));
-					} else if (mask < npos2) {
-						result = Result.modified(valNodeOf(mutator, pos1, key1, npos1, node1, mask,
-										node, npos2, node2));
-					} else {
-						result = Result.modified(valNodeOf(mutator, pos1, key1, npos1, node1, npos2,
-										node2, mask, node));
-					}
-				}
-			} else if (mask == npos1) {
-				final Result<K, Void, ? extends CompactSetNode<K>> nestedResult = node1.updated(
-								mutator, key, keyHash, val, shift + BIT_PARTITION_SIZE);
-
-				if (nestedResult.isModified()) {
-					final CompactSetNode<K> thisNew = valNodeOf(mutator, pos1, key1, pos2, key2, mask,
-									nestedResult.getNode(), npos2, node2);
-					result = Result.modified(thisNew);
-				} else {
-					result = Result.unchanged(this);
-				}
-			} else if (mask == npos2) {
-				final Result<K, Void, ? extends CompactSetNode<K>> nestedResult = node2.updated(
-								mutator, key, keyHash, val, shift + BIT_PARTITION_SIZE);
-
-				if (nestedResult.isModified()) {
-					final CompactSetNode<K> thisNew = valNodeOf(mutator, pos1, key1, pos2, key2, npos1,
-									node1, mask, nestedResult.getNode());
-					result = Result.modified(thisNew);
-				} else {
-					result = Result.unchanged(this);
-				}
-			} else {
-				// no value
-				result = Result.modified(inlineValue(mutator, mask, key));
-			}
-
-			return result;
-		}
-
-		@Override
-		Result<K, Void, ? extends CompactSetNode<K>> updated(AtomicReference<Thread> mutator, K key,
-						int keyHash, Void val, int shift, Comparator<Object> cmp) {
-			final byte mask = (byte) ((keyHash >>> shift) & BIT_PARTITION_MASK);
-			final Result<K, Void, ? extends CompactSetNode<K>> result;
-
-			if (mask == pos1) {
-				if (cmp.compare(key, key1) == 0) {
-					result = Result.unchanged(this);
-				} else {
-					// merge into node
-					final CompactSetNode<K> node = mergeNodes(key1, key1.hashCode(), key, keyHash,
-									shift + BIT_PARTITION_SIZE);
-
-					if (mask < npos1) {
-						result = Result.modified(valNodeOf(mutator, pos2, key2, mask, node, npos1,
-										node1, npos2, node2));
-					} else if (mask < npos2) {
-						result = Result.modified(valNodeOf(mutator, pos2, key2, npos1, node1, mask,
-										node, npos2, node2));
-					} else {
-						result = Result.modified(valNodeOf(mutator, pos2, key2, npos1, node1, npos2,
-										node2, mask, node));
-					}
-				}
-			} else if (mask == pos2) {
-				if (cmp.compare(key, key2) == 0) {
-					result = Result.unchanged(this);
-				} else {
-					// merge into node
-					final CompactSetNode<K> node = mergeNodes(key2, key2.hashCode(), key, keyHash,
-									shift + BIT_PARTITION_SIZE);
-
-					if (mask < npos1) {
-						result = Result.modified(valNodeOf(mutator, pos1, key1, mask, node, npos1,
-										node1, npos2, node2));
-					} else if (mask < npos2) {
-						result = Result.modified(valNodeOf(mutator, pos1, key1, npos1, node1, mask,
-										node, npos2, node2));
-					} else {
-						result = Result.modified(valNodeOf(mutator, pos1, key1, npos1, node1, npos2,
-										node2, mask, node));
-					}
-				}
-			} else if (mask == npos1) {
-				final Result<K, Void, ? extends CompactSetNode<K>> nestedResult = node1.updated(
-								mutator, key, keyHash, val, shift + BIT_PARTITION_SIZE, cmp);
-
-				if (nestedResult.isModified()) {
-					final CompactSetNode<K> thisNew = valNodeOf(mutator, pos1, key1, pos2, key2, mask,
-									nestedResult.getNode(), npos2, node2);
-					result = Result.modified(thisNew);
-				} else {
-					result = Result.unchanged(this);
-				}
-			} else if (mask == npos2) {
-				final Result<K, Void, ? extends CompactSetNode<K>> nestedResult = node2.updated(
-								mutator, key, keyHash, val, shift + BIT_PARTITION_SIZE, cmp);
-
-				if (nestedResult.isModified()) {
-					final CompactSetNode<K> thisNew = valNodeOf(mutator, pos1, key1, pos2, key2, npos1,
-									node1, mask, nestedResult.getNode());
-					result = Result.modified(thisNew);
-				} else {
-					result = Result.unchanged(this);
-				}
-			} else {
-				// no value
-				result = Result.modified(inlineValue(mutator, mask, key));
-			}
-
-			return result;
-		}
-
-		@Override
-		Result<K, Void, ? extends CompactSetNode<K>> removed(AtomicReference<Thread> mutator, K key,
-						int keyHash, int shift) {
-			final byte mask = (byte) ((keyHash >>> shift) & BIT_PARTITION_MASK);
-			final Result<K, Void, ? extends CompactSetNode<K>> result;
-
-			if (mask == pos1) {
-				if (key.equals(key1)) {
-					// remove key1, val1
-					result = Result.modified(valNodeOf(mutator, pos2, key2, npos1, node1, npos2, node2));
-				} else {
-					result = Result.unchanged(this);
-				}
-			} else if (mask == pos2) {
-				if (key.equals(key2)) {
-					// remove key2, val2
-					result = Result.modified(valNodeOf(mutator, pos1, key1, npos1, node1, npos2, node2));
-				} else {
-					result = Result.unchanged(this);
-				}
-			} else if (mask == npos1) {
-				final Result<K, Void, ? extends CompactSetNode<K>> nestedResult = node1.removed(
-								mutator, key, keyHash, shift + BIT_PARTITION_SIZE);
-
-				if (nestedResult.isModified()) {
-					final CompactSetNode<K> updatedNode = nestedResult.getNode();
-
-					switch (updatedNode.sizePredicate()) {
-					case SIZE_ONE:
-						// inline sub-node value
-						result = Result.modified(removeNode1AndInlineValue(mutator, mask,
-										updatedNode.headKey()));
-						break;
-
-					case SIZE_MORE_THAN_ONE:
-						// update node1
-						result = Result.modified(valNodeOf(mutator, pos1, key1, pos2, key2, mask,
-										updatedNode, npos2, node2));
-						break;
-
-					default:
-						throw new IllegalStateException("Size predicate violates node invariant.");
-					}
-				} else {
-					result = Result.unchanged(this);
-				}
-			} else if (mask == npos2) {
-				final Result<K, Void, ? extends CompactSetNode<K>> nestedResult = node2.removed(
-								mutator, key, keyHash, shift + BIT_PARTITION_SIZE);
-
-				if (nestedResult.isModified()) {
-					final CompactSetNode<K> updatedNode = nestedResult.getNode();
-
-					switch (updatedNode.sizePredicate()) {
-					case SIZE_ONE:
-						// inline sub-node value
-						result = Result.modified(removeNode2AndInlineValue(mutator, mask,
-										updatedNode.headKey()));
-						break;
-
-					case SIZE_MORE_THAN_ONE:
-						// update node2
-						result = Result.modified(valNodeOf(mutator, pos1, key1, pos2, key2, npos1,
-										node1, mask, updatedNode));
-						break;
-
-					default:
-						throw new IllegalStateException("Size predicate violates node invariant.");
-					}
-				} else {
-					result = Result.unchanged(this);
-				}
-			} else {
-				result = Result.unchanged(this);
-			}
-
-			return result;
-		}
-
-		@Override
-		Result<K, Void, ? extends CompactSetNode<K>> removed(AtomicReference<Thread> mutator, K key,
-						int keyHash, int shift, Comparator<Object> cmp) {
-			final byte mask = (byte) ((keyHash >>> shift) & BIT_PARTITION_MASK);
-			final Result<K, Void, ? extends CompactSetNode<K>> result;
-
-			if (mask == pos1) {
-				if (cmp.compare(key, key1) == 0) {
-					// remove key1, val1
-					result = Result.modified(valNodeOf(mutator, pos2, key2, npos1, node1, npos2, node2));
-				} else {
-					result = Result.unchanged(this);
-				}
-			} else if (mask == pos2) {
-				if (cmp.compare(key, key2) == 0) {
-					// remove key2, val2
-					result = Result.modified(valNodeOf(mutator, pos1, key1, npos1, node1, npos2, node2));
-				} else {
-					result = Result.unchanged(this);
-				}
-			} else if (mask == npos1) {
-				final Result<K, Void, ? extends CompactSetNode<K>> nestedResult = node1.removed(
-								mutator, key, keyHash, shift + BIT_PARTITION_SIZE, cmp);
-
-				if (nestedResult.isModified()) {
-					final CompactSetNode<K> updatedNode = nestedResult.getNode();
-
-					switch (updatedNode.sizePredicate()) {
-					case SIZE_ONE:
-						// inline sub-node value
-						result = Result.modified(removeNode1AndInlineValue(mutator, mask,
-										updatedNode.headKey()));
-						break;
-
-					case SIZE_MORE_THAN_ONE:
-						// update node1
-						result = Result.modified(valNodeOf(mutator, pos1, key1, pos2, key2, mask,
-										updatedNode, npos2, node2));
-						break;
-
-					default:
-						throw new IllegalStateException("Size predicate violates node invariant.");
-					}
-				} else {
-					result = Result.unchanged(this);
-				}
-			} else if (mask == npos2) {
-				final Result<K, Void, ? extends CompactSetNode<K>> nestedResult = node2.removed(
-								mutator, key, keyHash, shift + BIT_PARTITION_SIZE, cmp);
-
-				if (nestedResult.isModified()) {
-					final CompactSetNode<K> updatedNode = nestedResult.getNode();
-
-					switch (updatedNode.sizePredicate()) {
-					case SIZE_ONE:
-						// inline sub-node value
-						result = Result.modified(removeNode2AndInlineValue(mutator, mask,
-										updatedNode.headKey()));
-						break;
-
-					case SIZE_MORE_THAN_ONE:
-						// update node2
-						result = Result.modified(valNodeOf(mutator, pos1, key1, pos2, key2, npos1,
-										node1, mask, updatedNode));
-						break;
-
-					default:
-						throw new IllegalStateException("Size predicate violates node invariant.");
-					}
-				} else {
-					result = Result.unchanged(this);
-				}
-			} else {
-				result = Result.unchanged(this);
-			}
-
-			return result;
-		}
-
-		private CompactSetNode<K> inlineValue(AtomicReference<Thread> mutator, byte mask, K key) {
-			if (mask < pos1) {
-				return valNodeOf(mutator, mask, key, pos1, key1, pos2, key2, npos1, node1, npos2, node2);
-			} else if (mask < pos2) {
-				return valNodeOf(mutator, pos1, key1, mask, key, pos2, key2, npos1, node1, npos2, node2);
-			} else {
-				return valNodeOf(mutator, pos1, key1, pos2, key2, mask, key, npos1, node1, npos2, node2);
-			}
-		}
-
-		private CompactSetNode<K> removeNode1AndInlineValue(AtomicReference<Thread> mutator, byte mask,
-						K key) {
-			if (mask < pos1) {
-				return valNodeOf(mutator, mask, key, pos1, key1, pos2, key2, npos2, node2);
-			} else if (mask < pos2) {
-				return valNodeOf(mutator, pos1, key1, mask, key, pos2, key2, npos2, node2);
-			} else {
-				return valNodeOf(mutator, pos1, key1, pos2, key2, mask, key, npos2, node2);
-			}
-		}
-
-		private CompactSetNode<K> removeNode2AndInlineValue(AtomicReference<Thread> mutator, byte mask,
-						K key) {
-			if (mask < pos1) {
-				return valNodeOf(mutator, mask, key, pos1, key1, pos2, key2, npos1, node1);
-			} else if (mask < pos2) {
-				return valNodeOf(mutator, pos1, key1, mask, key, pos2, key2, npos1, node1);
-			} else {
-				return valNodeOf(mutator, pos1, key1, pos2, key2, mask, key, npos1, node1);
-			}
-		}
-
-		@Override
-		boolean containsKey(Object key, int keyHash, int shift) {
-			final byte mask = (byte) ((keyHash >>> shift) & BIT_PARTITION_MASK);
-
-			if (mask == pos1) {
-				return key.equals(key1);
-			} else if (mask == pos2) {
-				return key.equals(key2);
-			} else if (mask == npos1) {
-				return node1.containsKey(key, keyHash, shift + BIT_PARTITION_SIZE);
-			} else if (mask == npos2) {
-				return node2.containsKey(key, keyHash, shift + BIT_PARTITION_SIZE);
-			} else {
-				return false;
-			}
-		}
-
-		@Override
-		boolean containsKey(Object key, int keyHash, int shift, Comparator<Object> cmp) {
-			final byte mask = (byte) ((keyHash >>> shift) & BIT_PARTITION_MASK);
-
-			if (mask == pos1) {
-				return cmp.compare(key, key1) == 0;
-			} else if (mask == pos2) {
-				return cmp.compare(key, key2) == 0;
-			} else if (mask == npos1) {
-				return node1.containsKey(key, keyHash, shift + BIT_PARTITION_SIZE, cmp);
-			} else if (mask == npos2) {
-				return node2.containsKey(key, keyHash, shift + BIT_PARTITION_SIZE, cmp);
-			} else {
-				return false;
-			}
-		}
-
-		@Override
-		Optional<K> findByKey(Object key, int keyHash, int shift) {
-			final byte mask = (byte) ((keyHash >>> shift) & BIT_PARTITION_MASK);
-
-			if (mask == pos1 && key.equals(key1)) {
-				return Optional.of(key1);
-			} else if (mask == pos2 && key.equals(key2)) {
-				return Optional.of(key2);
-			} else if (mask == npos1) {
-				return node1.findByKey(key, keyHash, shift + BIT_PARTITION_SIZE);
-			} else if (mask == npos2) {
-				return node2.findByKey(key, keyHash, shift + BIT_PARTITION_SIZE);
-			} else {
-				return Optional.empty();
-			}
-		}
-
-		@Override
-		Optional<K> findByKey(Object key, int keyHash, int shift, Comparator<Object> cmp) {
-			final byte mask = (byte) ((keyHash >>> shift) & BIT_PARTITION_MASK);
-
-			if (mask == pos1 && cmp.compare(key, key1) == 0) {
-				return Optional.of(key1);
-			} else if (mask == pos2 && cmp.compare(key, key2) == 0) {
-				return Optional.of(key2);
-			} else if (mask == npos1) {
-				return node1.findByKey(key, keyHash, shift + BIT_PARTITION_SIZE, cmp);
-			} else if (mask == npos2) {
-				return node2.findByKey(key, keyHash, shift + BIT_PARTITION_SIZE, cmp);
-			} else {
-				return Optional.empty();
-			}
-		}
-
-		@SuppressWarnings("unchecked")
-		@Override
-		Iterator<CompactSetNode<K>> nodeIterator() {
-			return ArrayIterator.<CompactSetNode<K>> of(new CompactSetNode[] { node1, node2 });
-		}
-
-		@Override
-		boolean hasNodes() {
-			return true;
-		}
-
-		@Override
-		int nodeArity() {
-			return 2;
-		}
-
-		@Override
-		SupplierIterator<K, K> payloadIterator() {
-			return ArrayKeyValueSupplierIterator.of(new Object[] { key1, key1, key2, key2 });
-		}
-
-		@Override
-		boolean hasPayload() {
-			return true;
-		}
-
-		@Override
-		int payloadArity() {
-			return 2;
-		}
-
-		@Override
-		K headKey() {
-			return key1;
-		}
-
-		@Override
-		AbstractSetNode<K> getNode(int index) {
-			switch (index) {
-			case 0:
-				return node1;
-			case 1:
-				return node2;
-			default:
-				throw new IllegalStateException("Index out of range.");
-			}
-		}
-
-		@Override
-		K getKey(int index) {
-			switch (index) {
-			case 0:
-				return key1;
-			case 1:
-				return key2;
-			default:
-				throw new IllegalStateException("Index out of range.");
-			}
-		}
-
-		@Override
-		byte sizePredicate() {
-			return SIZE_MORE_THAN_ONE;
-		}
-
-		@Override
-		public int hashCode() {
-			final int prime = 31;
-			int result = 1;
-
-			result = prime * result + pos1;
-			result = prime * result + key1.hashCode();
-
-			result = prime * result + pos2;
-			result = prime * result + key2.hashCode();
-
-			result = prime * result + npos1;
-			result = prime * result + node1.hashCode();
-
-			result = prime * result + npos2;
-			result = prime * result + node2.hashCode();
-
-			return result;
-		}
-
-		@Override
-		public boolean equals(Object other) {
-			if (null == other) {
-				return false;
-			}
-			if (this == other) {
-				return true;
-			}
-			if (getClass() != other.getClass()) {
-				return false;
-			}
-			Set2To2Node<?> that = (Set2To2Node<?>) other;
-
-			if (pos1 != that.pos1) {
-				return false;
-			}
-			if (!key1.equals(that.key1)) {
-				return false;
-			}
-
-			if (pos2 != that.pos2) {
-				return false;
-			}
-			if (!key2.equals(that.key2)) {
-				return false;
-			}
-
-			if (npos1 != that.npos1) {
-				return false;
-			}
-			if (!node1.equals(that.node1)) {
-				return false;
-			}
-			if (npos2 != that.npos2) {
-				return false;
-			}
-			if (!node2.equals(that.node2)) {
-				return false;
-			}
-
-			return true;
-		}
-
-		@Override
-		public String toString() {
-			return String.format("[@%d: %s, @%d: %s, @%d: %s, @%d: %s]", pos1, key1, pos2, key2, npos1,
-							node1, npos2, node2);
-		}
-
-	}
-
-	private static final class Set3To0Node<K> extends CompactSetNode<K> {
-
-		private final byte pos1;
-		private final K key1;
-
-		private final byte pos2;
-		private final K key2;
-
-		private final byte pos3;
-		private final K key3;
-
-		Set3To0Node(final AtomicReference<Thread> mutator, final byte pos1, final K key1,
-						final byte pos2, final K key2, final byte pos3, final K key3) {
-
-			this.pos1 = pos1;
-			this.key1 = key1;
-
-			this.pos2 = pos2;
-			this.key2 = key2;
-
-			this.pos3 = pos3;
-			this.key3 = key3;
-
-			assert nodeInvariant();
-			assert USE_SPECIALIAZIONS;
-		}
-
-		@Override
-		Result<K, Void, ? extends CompactSetNode<K>> updated(AtomicReference<Thread> mutator, K key,
-						int keyHash, Void val, int shift) {
-			final byte mask = (byte) ((keyHash >>> shift) & BIT_PARTITION_MASK);
-			final Result<K, Void, ? extends CompactSetNode<K>> result;
-
-			if (mask == pos1) {
-				if (key.equals(key1)) {
-					result = Result.unchanged(this);
-				} else {
-					// merge into node
-					final CompactSetNode<K> node = mergeNodes(key1, key1.hashCode(), key, keyHash,
-									shift + BIT_PARTITION_SIZE);
-
-					result = Result.modified(valNodeOf(mutator, pos2, key2, pos3, key3, mask, node));
-				}
-			} else if (mask == pos2) {
-				if (key.equals(key2)) {
-					result = Result.unchanged(this);
-				} else {
-					// merge into node
-					final CompactSetNode<K> node = mergeNodes(key2, key2.hashCode(), key, keyHash,
-									shift + BIT_PARTITION_SIZE);
-
-					result = Result.modified(valNodeOf(mutator, pos1, key1, pos3, key3, mask, node));
-				}
-			} else if (mask == pos3) {
-				if (key.equals(key3)) {
-					result = Result.unchanged(this);
-				} else {
-					// merge into node
-					final CompactSetNode<K> node = mergeNodes(key3, key3.hashCode(), key, keyHash,
-									shift + BIT_PARTITION_SIZE);
-
-					result = Result.modified(valNodeOf(mutator, pos1, key1, pos2, key2, mask, node));
-				}
-			} else {
-				// no value
-				result = Result.modified(inlineValue(mutator, mask, key));
-			}
-
-			return result;
-		}
-
-		@Override
-		Result<K, Void, ? extends CompactSetNode<K>> updated(AtomicReference<Thread> mutator, K key,
-						int keyHash, Void val, int shift, Comparator<Object> cmp) {
-			final byte mask = (byte) ((keyHash >>> shift) & BIT_PARTITION_MASK);
-			final Result<K, Void, ? extends CompactSetNode<K>> result;
-
-			if (mask == pos1) {
-				if (cmp.compare(key, key1) == 0) {
-					result = Result.unchanged(this);
-				} else {
-					// merge into node
-					final CompactSetNode<K> node = mergeNodes(key1, key1.hashCode(), key, keyHash,
-									shift + BIT_PARTITION_SIZE);
-
-					result = Result.modified(valNodeOf(mutator, pos2, key2, pos3, key3, mask, node));
-				}
-			} else if (mask == pos2) {
-				if (cmp.compare(key, key2) == 0) {
-					result = Result.unchanged(this);
-				} else {
-					// merge into node
-					final CompactSetNode<K> node = mergeNodes(key2, key2.hashCode(), key, keyHash,
-									shift + BIT_PARTITION_SIZE);
-
-					result = Result.modified(valNodeOf(mutator, pos1, key1, pos3, key3, mask, node));
-				}
-			} else if (mask == pos3) {
-				if (cmp.compare(key, key3) == 0) {
-					result = Result.unchanged(this);
-				} else {
-					// merge into node
-					final CompactSetNode<K> node = mergeNodes(key3, key3.hashCode(), key, keyHash,
-									shift + BIT_PARTITION_SIZE);
-
-					result = Result.modified(valNodeOf(mutator, pos1, key1, pos2, key2, mask, node));
-				}
-			} else {
-				// no value
-				result = Result.modified(inlineValue(mutator, mask, key));
-			}
-
-			return result;
-		}
-
-		@Override
-		Result<K, Void, ? extends CompactSetNode<K>> removed(AtomicReference<Thread> mutator, K key,
-						int keyHash, int shift) {
-			final byte mask = (byte) ((keyHash >>> shift) & BIT_PARTITION_MASK);
-			final Result<K, Void, ? extends CompactSetNode<K>> result;
-
-			if (mask == pos1) {
-				if (key.equals(key1)) {
-					// remove key1, val1
-					result = Result.modified(valNodeOf(mutator, pos2, key2, pos3, key3));
-				} else {
-					result = Result.unchanged(this);
-				}
-			} else if (mask == pos2) {
-				if (key.equals(key2)) {
-					// remove key2, val2
-					result = Result.modified(valNodeOf(mutator, pos1, key1, pos3, key3));
-				} else {
-					result = Result.unchanged(this);
-				}
-			} else if (mask == pos3) {
-				if (key.equals(key3)) {
-					// remove key3, val3
-					result = Result.modified(valNodeOf(mutator, pos1, key1, pos2, key2));
-				} else {
-					result = Result.unchanged(this);
-				}
-			} else {
-				result = Result.unchanged(this);
-			}
-
-			return result;
-		}
-
-		@Override
-		Result<K, Void, ? extends CompactSetNode<K>> removed(AtomicReference<Thread> mutator, K key,
-						int keyHash, int shift, Comparator<Object> cmp) {
-			final byte mask = (byte) ((keyHash >>> shift) & BIT_PARTITION_MASK);
-			final Result<K, Void, ? extends CompactSetNode<K>> result;
-
-			if (mask == pos1) {
-				if (cmp.compare(key, key1) == 0) {
-					// remove key1, val1
-					result = Result.modified(valNodeOf(mutator, pos2, key2, pos3, key3));
-				} else {
-					result = Result.unchanged(this);
-				}
-			} else if (mask == pos2) {
-				if (cmp.compare(key, key2) == 0) {
-					// remove key2, val2
-					result = Result.modified(valNodeOf(mutator, pos1, key1, pos3, key3));
-				} else {
-					result = Result.unchanged(this);
-				}
-			} else if (mask == pos3) {
-				if (cmp.compare(key, key3) == 0) {
-					// remove key3, val3
-					result = Result.modified(valNodeOf(mutator, pos1, key1, pos2, key2));
-				} else {
-					result = Result.unchanged(this);
-				}
-			} else {
-				result = Result.unchanged(this);
-			}
-
-			return result;
-		}
-
-		private CompactSetNode<K> inlineValue(AtomicReference<Thread> mutator, byte mask, K key) {
-			if (mask < pos1) {
-				return valNodeOf(mutator, mask, key, pos1, key1, pos2, key2, pos3, key3);
-			} else if (mask < pos2) {
-				return valNodeOf(mutator, pos1, key1, mask, key, pos2, key2, pos3, key3);
-			} else if (mask < pos3) {
-				return valNodeOf(mutator, pos1, key1, pos2, key2, mask, key, pos3, key3);
-			} else {
-				return valNodeOf(mutator, pos1, key1, pos2, key2, pos3, key3, mask, key);
-			}
-		}
-
-		@Override
-		boolean containsKey(Object key, int keyHash, int shift) {
-			final byte mask = (byte) ((keyHash >>> shift) & BIT_PARTITION_MASK);
-
-			if (mask == pos1) {
-				return key.equals(key1);
-			} else if (mask == pos2) {
-				return key.equals(key2);
-			} else if (mask == pos3) {
-				return key.equals(key3);
-			} else {
-				return false;
-			}
-		}
-
-		@Override
-		boolean containsKey(Object key, int keyHash, int shift, Comparator<Object> cmp) {
-			final byte mask = (byte) ((keyHash >>> shift) & BIT_PARTITION_MASK);
-
-			if (mask == pos1) {
-				return cmp.compare(key, key1) == 0;
-			} else if (mask == pos2) {
-				return cmp.compare(key, key2) == 0;
-			} else if (mask == pos3) {
-				return cmp.compare(key, key3) == 0;
-			} else {
-				return false;
-			}
-		}
-
-		@Override
-		Optional<K> findByKey(Object key, int keyHash, int shift) {
-			final byte mask = (byte) ((keyHash >>> shift) & BIT_PARTITION_MASK);
-
-			if (mask == pos1 && key.equals(key1)) {
-				return Optional.of(key1);
-			} else if (mask == pos2 && key.equals(key2)) {
-				return Optional.of(key2);
-			} else if (mask == pos3 && key.equals(key3)) {
-				return Optional.of(key3);
-			} else {
-				return Optional.empty();
-			}
-		}
-
-		@Override
-		Optional<K> findByKey(Object key, int keyHash, int shift, Comparator<Object> cmp) {
-			final byte mask = (byte) ((keyHash >>> shift) & BIT_PARTITION_MASK);
-
-			if (mask == pos1 && cmp.compare(key, key1) == 0) {
-				return Optional.of(key1);
-			} else if (mask == pos2 && cmp.compare(key, key2) == 0) {
-				return Optional.of(key2);
-			} else if (mask == pos3 && cmp.compare(key, key3) == 0) {
-				return Optional.of(key3);
-			} else {
-				return Optional.empty();
-			}
-		}
-
-		@SuppressWarnings("unchecked")
-		@Override
-		Iterator<CompactSetNode<K>> nodeIterator() {
-			return Collections.emptyIterator();
-		}
-
-		@Override
-		boolean hasNodes() {
-			return false;
-		}
-
-		@Override
-		int nodeArity() {
-			return 0;
-		}
-
-		@Override
-		SupplierIterator<K, K> payloadIterator() {
-			return ArrayKeyValueSupplierIterator.of(new Object[] { key1, key1, key2, key2, key3, key3 });
-		}
-
-		@Override
-		boolean hasPayload() {
-			return true;
-		}
-
-		@Override
-		int payloadArity() {
-			return 3;
-		}
-
-		@Override
-		K headKey() {
-			return key1;
-		}
-
-		@Override
-		AbstractSetNode<K> getNode(int index) {
-			throw new IllegalStateException("Index out of range.");
-		}
-
-		@Override
-		K getKey(int index) {
-			switch (index) {
-			case 0:
-				return key1;
-			case 1:
-				return key2;
-			case 2:
-				return key3;
-			default:
-				throw new IllegalStateException("Index out of range.");
-			}
-		}
-
-		@Override
-		byte sizePredicate() {
-			return SIZE_MORE_THAN_ONE;
-		}
-
-		@Override
-		public int hashCode() {
-			final int prime = 31;
-			int result = 1;
-
-			result = prime * result + pos1;
-			result = prime * result + key1.hashCode();
-
-			result = prime * result + pos2;
-			result = prime * result + key2.hashCode();
-
-			result = prime * result + pos3;
-			result = prime * result + key3.hashCode();
-
-			return result;
-		}
-
-		@Override
-		public boolean equals(Object other) {
-			if (null == other) {
-				return false;
-			}
-			if (this == other) {
-				return true;
-			}
-			if (getClass() != other.getClass()) {
-				return false;
-			}
-			Set3To0Node<?> that = (Set3To0Node<?>) other;
-
-			if (pos1 != that.pos1) {
-				return false;
-			}
-			if (!key1.equals(that.key1)) {
-				return false;
-			}
-
-			if (pos2 != that.pos2) {
-				return false;
-			}
-			if (!key2.equals(that.key2)) {
-				return false;
-			}
-
-			if (pos3 != that.pos3) {
-				return false;
-			}
-			if (!key3.equals(that.key3)) {
-				return false;
-			}
-
-			return true;
-		}
-
-		@Override
-		public String toString() {
-			return String.format("[@%d: %s, @%d: %s, @%d: %s]", pos1, key1, pos2, key2, pos3, key3);
-		}
-
-	}
-
-	private static final class Set3To1Node<K> extends CompactSetNode<K> {
-
-		private final byte pos1;
-		private final K key1;
-
-		private final byte pos2;
-		private final K key2;
-
-		private final byte pos3;
-		private final K key3;
-
-		private final byte npos1;
-		private final CompactSetNode<K> node1;
-
-		Set3To1Node(final AtomicReference<Thread> mutator, final byte pos1, final K key1,
-						final byte pos2, final K key2, final byte pos3, final K key3, final byte npos1,
-						final CompactSetNode<K> node1) {
-
-			this.pos1 = pos1;
-			this.key1 = key1;
-
-			this.pos2 = pos2;
-			this.key2 = key2;
-
-			this.pos3 = pos3;
-			this.key3 = key3;
-
-			this.npos1 = npos1;
-			this.node1 = node1;
-
-			assert nodeInvariant();
-			assert USE_SPECIALIAZIONS;
-		}
-
-		@Override
-		Result<K, Void, ? extends CompactSetNode<K>> updated(AtomicReference<Thread> mutator, K key,
-						int keyHash, Void val, int shift) {
-			final byte mask = (byte) ((keyHash >>> shift) & BIT_PARTITION_MASK);
-			final Result<K, Void, ? extends CompactSetNode<K>> result;
-
-			if (mask == pos1) {
-				if (key.equals(key1)) {
-					result = Result.unchanged(this);
-				} else {
-					// merge into node
-					final CompactSetNode<K> node = mergeNodes(key1, key1.hashCode(), key, keyHash,
-									shift + BIT_PARTITION_SIZE);
-
-					if (mask < npos1) {
-						result = Result.modified(valNodeOf(mutator, pos2, key2, pos3, key3, mask, node,
-										npos1, node1));
-					} else {
-						result = Result.modified(valNodeOf(mutator, pos2, key2, pos3, key3, npos1,
-										node1, mask, node));
-					}
-				}
-			} else if (mask == pos2) {
-				if (key.equals(key2)) {
-					result = Result.unchanged(this);
-				} else {
-					// merge into node
-					final CompactSetNode<K> node = mergeNodes(key2, key2.hashCode(), key, keyHash,
-									shift + BIT_PARTITION_SIZE);
-
-					if (mask < npos1) {
-						result = Result.modified(valNodeOf(mutator, pos1, key1, pos3, key3, mask, node,
-										npos1, node1));
-					} else {
-						result = Result.modified(valNodeOf(mutator, pos1, key1, pos3, key3, npos1,
-										node1, mask, node));
-					}
-				}
-			} else if (mask == pos3) {
-				if (key.equals(key3)) {
-					result = Result.unchanged(this);
-				} else {
-					// merge into node
-					final CompactSetNode<K> node = mergeNodes(key3, key3.hashCode(), key, keyHash,
-									shift + BIT_PARTITION_SIZE);
-
-					if (mask < npos1) {
-						result = Result.modified(valNodeOf(mutator, pos1, key1, pos2, key2, mask, node,
-										npos1, node1));
-					} else {
-						result = Result.modified(valNodeOf(mutator, pos1, key1, pos2, key2, npos1,
-										node1, mask, node));
-					}
-				}
-			} else if (mask == npos1) {
-				final Result<K, Void, ? extends CompactSetNode<K>> nestedResult = node1.updated(
-								mutator, key, keyHash, val, shift + BIT_PARTITION_SIZE);
-
-				if (nestedResult.isModified()) {
-					final CompactSetNode<K> thisNew = valNodeOf(mutator, pos1, key1, pos2, key2, pos3,
-									key3, mask, nestedResult.getNode());
-					result = Result.modified(thisNew);
-				} else {
-					result = Result.unchanged(this);
-				}
-			} else {
-				// no value
-				result = Result.modified(inlineValue(mutator, mask, key));
-			}
-
-			return result;
-		}
-
-		@Override
-		Result<K, Void, ? extends CompactSetNode<K>> updated(AtomicReference<Thread> mutator, K key,
-						int keyHash, Void val, int shift, Comparator<Object> cmp) {
-			final byte mask = (byte) ((keyHash >>> shift) & BIT_PARTITION_MASK);
-			final Result<K, Void, ? extends CompactSetNode<K>> result;
-
-			if (mask == pos1) {
-				if (cmp.compare(key, key1) == 0) {
-					result = Result.unchanged(this);
-				} else {
-					// merge into node
-					final CompactSetNode<K> node = mergeNodes(key1, key1.hashCode(), key, keyHash,
-									shift + BIT_PARTITION_SIZE);
-
-					if (mask < npos1) {
-						result = Result.modified(valNodeOf(mutator, pos2, key2, pos3, key3, mask, node,
-										npos1, node1));
-					} else {
-						result = Result.modified(valNodeOf(mutator, pos2, key2, pos3, key3, npos1,
-										node1, mask, node));
-					}
-				}
-			} else if (mask == pos2) {
-				if (cmp.compare(key, key2) == 0) {
-					result = Result.unchanged(this);
-				} else {
-					// merge into node
-					final CompactSetNode<K> node = mergeNodes(key2, key2.hashCode(), key, keyHash,
-									shift + BIT_PARTITION_SIZE);
-
-					if (mask < npos1) {
-						result = Result.modified(valNodeOf(mutator, pos1, key1, pos3, key3, mask, node,
-										npos1, node1));
-					} else {
-						result = Result.modified(valNodeOf(mutator, pos1, key1, pos3, key3, npos1,
-										node1, mask, node));
-					}
-				}
-			} else if (mask == pos3) {
-				if (cmp.compare(key, key3) == 0) {
-					result = Result.unchanged(this);
-				} else {
-					// merge into node
-					final CompactSetNode<K> node = mergeNodes(key3, key3.hashCode(), key, keyHash,
-									shift + BIT_PARTITION_SIZE);
-
-					if (mask < npos1) {
-						result = Result.modified(valNodeOf(mutator, pos1, key1, pos2, key2, mask, node,
-										npos1, node1));
-					} else {
-						result = Result.modified(valNodeOf(mutator, pos1, key1, pos2, key2, npos1,
-										node1, mask, node));
-					}
-				}
-			} else if (mask == npos1) {
-				final Result<K, Void, ? extends CompactSetNode<K>> nestedResult = node1.updated(
-								mutator, key, keyHash, val, shift + BIT_PARTITION_SIZE, cmp);
-
-				if (nestedResult.isModified()) {
-					final CompactSetNode<K> thisNew = valNodeOf(mutator, pos1, key1, pos2, key2, pos3,
-									key3, mask, nestedResult.getNode());
-					result = Result.modified(thisNew);
-				} else {
-					result = Result.unchanged(this);
-				}
-			} else {
-				// no value
-				result = Result.modified(inlineValue(mutator, mask, key));
-			}
-
-			return result;
-		}
-
-		@Override
-		Result<K, Void, ? extends CompactSetNode<K>> removed(AtomicReference<Thread> mutator, K key,
-						int keyHash, int shift) {
-			final byte mask = (byte) ((keyHash >>> shift) & BIT_PARTITION_MASK);
-			final Result<K, Void, ? extends CompactSetNode<K>> result;
-
-			if (mask == pos1) {
-				if (key.equals(key1)) {
-					// remove key1, val1
-					result = Result.modified(valNodeOf(mutator, pos2, key2, pos3, key3, npos1, node1));
-				} else {
-					result = Result.unchanged(this);
-				}
-			} else if (mask == pos2) {
-				if (key.equals(key2)) {
-					// remove key2, val2
-					result = Result.modified(valNodeOf(mutator, pos1, key1, pos3, key3, npos1, node1));
-				} else {
-					result = Result.unchanged(this);
-				}
-			} else if (mask == pos3) {
-				if (key.equals(key3)) {
-					// remove key3, val3
-					result = Result.modified(valNodeOf(mutator, pos1, key1, pos2, key2, npos1, node1));
-				} else {
-					result = Result.unchanged(this);
-				}
-			} else if (mask == npos1) {
-				final Result<K, Void, ? extends CompactSetNode<K>> nestedResult = node1.removed(
-								mutator, key, keyHash, shift + BIT_PARTITION_SIZE);
-
-				if (nestedResult.isModified()) {
-					final CompactSetNode<K> updatedNode = nestedResult.getNode();
-
-					switch (updatedNode.sizePredicate()) {
-					case SIZE_ONE:
-						// inline sub-node value
-						result = Result.modified(removeNode1AndInlineValue(mutator, mask,
-										updatedNode.headKey()));
-						break;
-
-					case SIZE_MORE_THAN_ONE:
-						// update node1
-						result = Result.modified(valNodeOf(mutator, pos1, key1, pos2, key2, pos3, key3,
-										mask, updatedNode));
-						break;
-
-					default:
-						throw new IllegalStateException("Size predicate violates node invariant.");
-					}
-				} else {
-					result = Result.unchanged(this);
-				}
-			} else {
-				result = Result.unchanged(this);
-			}
-
-			return result;
-		}
-
-		@Override
-		Result<K, Void, ? extends CompactSetNode<K>> removed(AtomicReference<Thread> mutator, K key,
-						int keyHash, int shift, Comparator<Object> cmp) {
-			final byte mask = (byte) ((keyHash >>> shift) & BIT_PARTITION_MASK);
-			final Result<K, Void, ? extends CompactSetNode<K>> result;
-
-			if (mask == pos1) {
-				if (cmp.compare(key, key1) == 0) {
-					// remove key1, val1
-					result = Result.modified(valNodeOf(mutator, pos2, key2, pos3, key3, npos1, node1));
-				} else {
-					result = Result.unchanged(this);
-				}
-			} else if (mask == pos2) {
-				if (cmp.compare(key, key2) == 0) {
-					// remove key2, val2
-					result = Result.modified(valNodeOf(mutator, pos1, key1, pos3, key3, npos1, node1));
-				} else {
-					result = Result.unchanged(this);
-				}
-			} else if (mask == pos3) {
-				if (cmp.compare(key, key3) == 0) {
-					// remove key3, val3
-					result = Result.modified(valNodeOf(mutator, pos1, key1, pos2, key2, npos1, node1));
-				} else {
-					result = Result.unchanged(this);
-				}
-			} else if (mask == npos1) {
-				final Result<K, Void, ? extends CompactSetNode<K>> nestedResult = node1.removed(
-								mutator, key, keyHash, shift + BIT_PARTITION_SIZE, cmp);
-
-				if (nestedResult.isModified()) {
-					final CompactSetNode<K> updatedNode = nestedResult.getNode();
-
-					switch (updatedNode.sizePredicate()) {
-					case SIZE_ONE:
-						// inline sub-node value
-						result = Result.modified(removeNode1AndInlineValue(mutator, mask,
-										updatedNode.headKey()));
-						break;
-
-					case SIZE_MORE_THAN_ONE:
-						// update node1
-						result = Result.modified(valNodeOf(mutator, pos1, key1, pos2, key2, pos3, key3,
-										mask, updatedNode));
-						break;
-
-					default:
-						throw new IllegalStateException("Size predicate violates node invariant.");
-					}
-				} else {
-					result = Result.unchanged(this);
-				}
-			} else {
-				result = Result.unchanged(this);
-			}
-
-			return result;
-		}
-
-		private CompactSetNode<K> inlineValue(AtomicReference<Thread> mutator, byte mask, K key) {
-			if (mask < pos1) {
-				return valNodeOf(mutator, mask, key, pos1, key1, pos2, key2, pos3, key3, npos1, node1);
-			} else if (mask < pos2) {
-				return valNodeOf(mutator, pos1, key1, mask, key, pos2, key2, pos3, key3, npos1, node1);
-			} else if (mask < pos3) {
-				return valNodeOf(mutator, pos1, key1, pos2, key2, mask, key, pos3, key3, npos1, node1);
-			} else {
-				return valNodeOf(mutator, pos1, key1, pos2, key2, pos3, key3, mask, key, npos1, node1);
-			}
-		}
-
-		private CompactSetNode<K> removeNode1AndInlineValue(AtomicReference<Thread> mutator, byte mask,
-						K key) {
-			if (mask < pos1) {
-				return valNodeOf(mutator, mask, key, pos1, key1, pos2, key2, pos3, key3);
-			} else if (mask < pos2) {
-				return valNodeOf(mutator, pos1, key1, mask, key, pos2, key2, pos3, key3);
-			} else if (mask < pos3) {
-				return valNodeOf(mutator, pos1, key1, pos2, key2, mask, key, pos3, key3);
-			} else {
-				return valNodeOf(mutator, pos1, key1, pos2, key2, pos3, key3, mask, key);
-			}
-		}
-
-		@Override
-		boolean containsKey(Object key, int keyHash, int shift) {
-			final byte mask = (byte) ((keyHash >>> shift) & BIT_PARTITION_MASK);
-
-			if (mask == pos1) {
-				return key.equals(key1);
-			} else if (mask == pos2) {
-				return key.equals(key2);
-			} else if (mask == pos3) {
-				return key.equals(key3);
-			} else if (mask == npos1) {
-				return node1.containsKey(key, keyHash, shift + BIT_PARTITION_SIZE);
-			} else {
-				return false;
-			}
-		}
-
-		@Override
-		boolean containsKey(Object key, int keyHash, int shift, Comparator<Object> cmp) {
-			final byte mask = (byte) ((keyHash >>> shift) & BIT_PARTITION_MASK);
-
-			if (mask == pos1) {
-				return cmp.compare(key, key1) == 0;
-			} else if (mask == pos2) {
-				return cmp.compare(key, key2) == 0;
-			} else if (mask == pos3) {
-				return cmp.compare(key, key3) == 0;
-			} else if (mask == npos1) {
-				return node1.containsKey(key, keyHash, shift + BIT_PARTITION_SIZE, cmp);
-			} else {
-				return false;
-			}
-		}
-
-		@Override
-		Optional<K> findByKey(Object key, int keyHash, int shift) {
-			final byte mask = (byte) ((keyHash >>> shift) & BIT_PARTITION_MASK);
-
-			if (mask == pos1 && key.equals(key1)) {
-				return Optional.of(key1);
-			} else if (mask == pos2 && key.equals(key2)) {
-				return Optional.of(key2);
-			} else if (mask == pos3 && key.equals(key3)) {
-				return Optional.of(key3);
-			} else if (mask == npos1) {
-				return node1.findByKey(key, keyHash, shift + BIT_PARTITION_SIZE);
-			} else {
-				return Optional.empty();
-			}
-		}
-
-		@Override
-		Optional<K> findByKey(Object key, int keyHash, int shift, Comparator<Object> cmp) {
-			final byte mask = (byte) ((keyHash >>> shift) & BIT_PARTITION_MASK);
-
-			if (mask == pos1 && cmp.compare(key, key1) == 0) {
-				return Optional.of(key1);
-			} else if (mask == pos2 && cmp.compare(key, key2) == 0) {
-				return Optional.of(key2);
-			} else if (mask == pos3 && cmp.compare(key, key3) == 0) {
-				return Optional.of(key3);
-			} else if (mask == npos1) {
-				return node1.findByKey(key, keyHash, shift + BIT_PARTITION_SIZE, cmp);
-			} else {
-				return Optional.empty();
-			}
-		}
-
-		@SuppressWarnings("unchecked")
-		@Override
-		Iterator<CompactSetNode<K>> nodeIterator() {
-			return ArrayIterator.<CompactSetNode<K>> of(new CompactSetNode[] { node1 });
-		}
-
-		@Override
-		boolean hasNodes() {
-			return true;
-		}
-
-		@Override
-		int nodeArity() {
-			return 1;
-		}
-
-		@Override
-		SupplierIterator<K, K> payloadIterator() {
-			return ArrayKeyValueSupplierIterator.of(new Object[] { key1, key1, key2, key2, key3, key3 });
-		}
-
-		@Override
-		boolean hasPayload() {
-			return true;
-		}
-
-		@Override
-		int payloadArity() {
-			return 3;
-		}
-
-		@Override
-		K headKey() {
-			return key1;
-		}
-
-		@Override
-		AbstractSetNode<K> getNode(int index) {
-			switch (index) {
-			case 0:
-				return node1;
-			default:
-				throw new IllegalStateException("Index out of range.");
-			}
-		}
->>>>>>> a99e6f51
 
 				if (!success) {
 					throw new IllegalStateException("Key from iteration couldn't be deleted.");
@@ -8192,139 +2280,6 @@
 				if (this.size() != that.size()) {
 					return false;
 				}
-<<<<<<< HEAD
-=======
-			} else {
-				result = Result.unchanged(this);
-			}
-
-			return result;
-		}
-
-		private CompactSetNode<K> inlineValue(AtomicReference<Thread> mutator, byte mask, K key) {
-			if (mask < pos1) {
-				return valNodeOf(mutator, mask, key, pos1, key1, pos2, key2, pos3, key3, pos4, key4);
-			} else if (mask < pos2) {
-				return valNodeOf(mutator, pos1, key1, mask, key, pos2, key2, pos3, key3, pos4, key4);
-			} else if (mask < pos3) {
-				return valNodeOf(mutator, pos1, key1, pos2, key2, mask, key, pos3, key3, pos4, key4);
-			} else if (mask < pos4) {
-				return valNodeOf(mutator, pos1, key1, pos2, key2, pos3, key3, mask, key, pos4, key4);
-			} else {
-				return valNodeOf(mutator, pos1, key1, pos2, key2, pos3, key3, pos4, key4, mask, key);
-			}
-		}
-
-		@Override
-		boolean containsKey(Object key, int keyHash, int shift) {
-			final byte mask = (byte) ((keyHash >>> shift) & BIT_PARTITION_MASK);
-
-			if (mask == pos1) {
-				return key.equals(key1);
-			} else if (mask == pos2) {
-				return key.equals(key2);
-			} else if (mask == pos3) {
-				return key.equals(key3);
-			} else if (mask == pos4) {
-				return key.equals(key4);
-			} else {
-				return false;
-			}
-		}
-
-		@Override
-		boolean containsKey(Object key, int keyHash, int shift, Comparator<Object> cmp) {
-			final byte mask = (byte) ((keyHash >>> shift) & BIT_PARTITION_MASK);
-
-			if (mask == pos1) {
-				return cmp.compare(key, key1) == 0;
-			} else if (mask == pos2) {
-				return cmp.compare(key, key2) == 0;
-			} else if (mask == pos3) {
-				return cmp.compare(key, key3) == 0;
-			} else if (mask == pos4) {
-				return cmp.compare(key, key4) == 0;
-			} else {
-				return false;
-			}
-		}
-
-		@Override
-		Optional<K> findByKey(Object key, int keyHash, int shift) {
-			final byte mask = (byte) ((keyHash >>> shift) & BIT_PARTITION_MASK);
-
-			if (mask == pos1 && key.equals(key1)) {
-				return Optional.of(key1);
-			} else if (mask == pos2 && key.equals(key2)) {
-				return Optional.of(key2);
-			} else if (mask == pos3 && key.equals(key3)) {
-				return Optional.of(key3);
-			} else if (mask == pos4 && key.equals(key4)) {
-				return Optional.of(key4);
-			} else {
-				return Optional.empty();
-			}
-		}
-
-		@Override
-		Optional<K> findByKey(Object key, int keyHash, int shift, Comparator<Object> cmp) {
-			final byte mask = (byte) ((keyHash >>> shift) & BIT_PARTITION_MASK);
-
-			if (mask == pos1 && cmp.compare(key, key1) == 0) {
-				return Optional.of(key1);
-			} else if (mask == pos2 && cmp.compare(key, key2) == 0) {
-				return Optional.of(key2);
-			} else if (mask == pos3 && cmp.compare(key, key3) == 0) {
-				return Optional.of(key3);
-			} else if (mask == pos4 && cmp.compare(key, key4) == 0) {
-				return Optional.of(key4);
-			} else {
-				return Optional.empty();
-			}
-		}
-
-		@SuppressWarnings("unchecked")
-		@Override
-		Iterator<CompactSetNode<K>> nodeIterator() {
-			return Collections.emptyIterator();
-		}
-
-		@Override
-		boolean hasNodes() {
-			return false;
-		}
-
-		@Override
-		int nodeArity() {
-			return 0;
-		}
-
-		@Override
-		SupplierIterator<K, K> payloadIterator() {
-			return ArrayKeyValueSupplierIterator.of(new Object[] { key1, key1, key2, key2, key3, key3, key4,
-							key4 });
-		}
-
-		@Override
-		boolean hasPayload() {
-			return true;
-		}
-
-		@Override
-		int payloadArity() {
-			return 4;
-		}
-
-		@Override
-		K headKey() {
-			return key1;
-		}
-
-		@Override
-		AbstractSetNode<K> getNode(int index) {
-			throw new IllegalStateException("Index out of range.");
-		}
->>>>>>> a99e6f51
 
 				return rootNode.equals(that.rootNode);
 			}
