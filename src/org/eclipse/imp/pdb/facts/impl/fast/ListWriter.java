--- conflicted
+++ resolved
@@ -77,7 +77,6 @@
 		}
 	}
 
-	@Override
 	public void append(IValue... elems){
 		checkMutation();
 		
@@ -87,7 +86,6 @@
 		}
 	}
 	
-	@Override
 	public void appendAll(Iterable<? extends IValue> collection){
 		checkMutation();
 		
@@ -105,12 +103,10 @@
 		data.insert(elem);
 	}
 	
-	@Override
 	public void insert(IValue... elements){
 		insert(elements, 0, elements.length);
 	}
 	
-	@Override
 	public void insert(IValue[] elements, int start, int length){
 		checkMutation();
 		checkBounds(elements, start, length);
@@ -121,7 +117,6 @@
 		}
 	}
 	
-	@Override
 	public void insertAll(Iterable<? extends IValue> collection){
 		checkMutation();
 		
@@ -140,12 +135,10 @@
 		data.insertAt(index, element);
 	}
 	
-	@Override
 	public void insertAt(int index, IValue... elements){
 		insertAt(index, elements, 0, 0);
 	}
 	
-	@Override
 	public void insertAt(int index, IValue[] elements, int start, int length){
 		checkMutation();
 		checkBounds(elements, start, length);
@@ -156,7 +149,6 @@
 		}
 	}
 	
-	@Override
 	public void replaceAt(int index, IValue element){
 		checkMutation();
 		
@@ -181,16 +173,7 @@
 	@Override
 	public IList  done(){
 		if (constructedList == null) {
-<<<<<<< HEAD
-			if (/*inferred && */elementType.isFixedWidth() || data.isEmpty()) {
-				constructedList = new ListRelation(data.isEmpty() ? TypeFactory.getInstance().voidType() : elementType, data);
-			}
-			else {
-				constructedList = new List(data.isEmpty() ? TypeFactory.getInstance().voidType() : elementType, data);
-			}
-=======
 			constructedList = new List(data.isEmpty() ? TypeFactory.getInstance().voidType() : elementType, data);
->>>>>>> 994a27bf
 		}
 		
 		return constructedList;
