--- conflicted
+++ resolved
@@ -25,23 +25,12 @@
 import org.eclipse.imp.pdb.facts.impl.AbstractMap;
 import org.eclipse.imp.pdb.facts.type.Type;
 
-<<<<<<< HEAD
-class Map extends Value implements IMap{
-	private final HashMap<IValue,IValue> content;
-	private int fHash = 0;
-	
-	/* package */Map(Type mapType, HashMap<IValue, IValue> content){
-		super(mapType);
-		
-=======
 /*package*/ class Map extends AbstractMap {
 
 	final java.util.Map<IValue, IValue> content;
 
 	/*package*/ Map(Type candidateMapType, java.util.Map<IValue, IValue> content){
 		super(inferMapType(candidateMapType, content));
-				
->>>>>>> 994a27bf
 		this.content = content;
 	}
 	
@@ -73,44 +62,6 @@
 	public int hashCode() {
 		return content.hashCode();
 	}
-<<<<<<< HEAD
-	
-	private static class MapWriter extends Writer implements IMapWriter{
-		private Type mapType; 
-		private Type keyType;
-		private Type valueType;
-		private final boolean inferred;
-		private final HashMap<IValue, IValue> mapContent;
-		private Map constructedMap;
-
-		public MapWriter(){
-			super();
-			
-			this.mapType = null;
-			this.keyType = TypeFactory.getInstance().voidType();
-			this.valueType = TypeFactory.getInstance().voidType();
-			this.inferred = true;
-			
-			mapContent = new HashMap<IValue, IValue>();
-		}
-
-		/*package*/ MapWriter(Type mapType){
-			super();
-			
-			if(mapType.isFixedWidth() && mapType.getArity() >= 2) {
-				mapType = TypeFactory.getInstance().mapTypeFromTuple(mapType);
-			}
-			
-			this.mapType = mapType;
-			this.keyType = mapType.getKeyType();
-			this.valueType = mapType.getValueType();
-			this.inferred = false;
-			
-			mapContent = new HashMap<IValue, IValue>();
-		}
-		
-=======
->>>>>>> 994a27bf
 
 	@Override
 	protected IValueFactory getValueFactory() {
